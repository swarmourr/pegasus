--- conflicted
+++ resolved
@@ -1,4 +1,3 @@
-<<<<<<< HEAD
 #!/usr/bin/env python3
 import logging
 
@@ -63,9 +62,7 @@
 rc.write()
 
 # --- Transformations ----------------------------------------------------------
-# Using the binary is 32 bit version of pegasus-keg
-# that is stored at file:///nfs/ccg3/software/bamboo/x86/pegasus-keg
-keg_path = "/nfs/ccg3/software/bamboo/x86/pegasus-keg"
+keg_path = "/usr/bin/pegasus-keg"
 preprocess = Transformation(
                 name="preprocess", 
                 namespace="diamond", 
@@ -139,83 +136,6 @@
                 .add_args("-a", "analyze", "-T", "10", "-i", fc1, fc2, "-o", fd)\
                 .add_inputs(fc1, fc2)\
                 .add_outputs(fd)
-=======
-#!/usr/bin/env python
-
-from Pegasus.DAX3 import *
-import sys
-import os
-
-if len(sys.argv) != 2:
-	print "Usage: %s PEGASUS_HOME" % (sys.argv[0])
-	sys.exit(1)
-
-# Create a abstract dag
-diamond = ADAG("diamond")
-
-# Add input file to the DAX-level replica catalog
-a = File("f.a")
-a.addPFN(PFN("file://" + os.getcwd() + "/f.a", "local"))
-diamond.addFile(a)
-	
-# Add executables to the DAX-level replica catalog
-keg = "/usr/bin/pegasus-keg"
-e_preprocess = Executable(namespace="diamond", name="preprocess", version="4.0", os="linux", arch="x86_64", osrelease="rhel", osversion="7", installed=False)
-e_preprocess.addPFN(PFN("file://" + keg, "local"))
-diamond.addExecutable(e_preprocess)
-	
-e_findrange = Executable(namespace="diamond", name="findrange", version="4.0", os="linux", arch="x86_64", osrelease="rhel" , osversion="7", installed=False)
-e_findrange.addPFN(PFN("file://" + keg, "local"))
-diamond.addExecutable(e_findrange)
-	
-e_analyze = Executable(namespace="diamond", name="analyze", version="4.0", os="linux", arch="x86_64", osrelease="rhel" , osversion="7", installed=False)
-e_analyze.addPFN(PFN("file://" + keg, "local"))
-diamond.addExecutable(e_analyze)
-
-# Add a preprocess job
-preprocess = Job(namespace="diamond", name="preprocess", version="4.0")
-b1 = File("f.b1")
-b2 = File("f.b2")
-preprocess.addArguments("-a preprocess","-T10","-i",a,"-o",b1,b2)
-preprocess.uses(a, link=Link.INPUT)
-preprocess.uses(b1, link=Link.OUTPUT)
-preprocess.uses(b2, link=Link.OUTPUT)
-diamond.addJob(preprocess)
-
-# Add left Findrange job
-frl = Job(namespace="diamond", name="findrange", version="4.0")
-c1 = File("f.c1")
-frl.addArguments("-a findrange","-T5","-i",b1,"-o",c1)
-frl.uses(b1, link=Link.INPUT)
-frl.uses(c1, link=Link.OUTPUT)
-diamond.addJob(frl)
-
-# Add right Findrange job
-frr = Job(namespace="diamond", name="findrange", version="4.0")
-c2 = File("f.c2")
-frr.addArguments("-a findrange","-T5","-i",b2,"-o",c2)
-frr.uses(b2, link=Link.INPUT)
-frr.uses(c2, link=Link.OUTPUT)
-diamond.addJob(frr)
-
-# Add Analyze job
-analyze = Job(namespace="diamond", name="analyze", version="4.0")
-d = File("f.d")
-analyze.addArguments("-a analyze","-T10","-i",c1,c2,"-o",d)
-analyze.uses(c1, link=Link.INPUT)
-analyze.uses(c2, link=Link.INPUT)
-analyze.uses(d, link=Link.OUTPUT, register=True)
-diamond.addJob(analyze)
-
-# Add control-flow dependencies
-diamond.addDependency(Dependency(parent=preprocess, child=frl))
-diamond.addDependency(Dependency(parent=preprocess, child=frr))
-diamond.addDependency(Dependency(parent=frl, child=analyze))
-diamond.addDependency(Dependency(parent=frr, child=analyze))
-
-# Write the DAX to stdout
-diamond.writeXML(sys.stdout)
->>>>>>> f62d5c0e
 
 wf.add_jobs(
     preprocess_job,
