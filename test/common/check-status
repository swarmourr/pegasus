#!/bin/bash


function update_status
{
   STATUS=`pegasus-status --noqueue | tail -1 | sed 's/[:\(\)]/ /g'| awk '{print $5}'`
   SUMMARY=`pegasus-status | grep "Condor jobs total" | sed 's/Summary: //'`
}


function show_state
{
    OUT="# STATUS is $STATUS"
    if [ "x$STATUS" = "xRunning" -a "x$SUMMARY" != "x" ]; then
        OUT="$OUT - $SUMMARY"
    fi

    if [ "x$OLD_OUT" = "x$OUT" ]; then
        return
    fi

    OLD_OUT="$OUT"
    echo "$OUT"
}


echo "CURRENT DIR is " `pwd`

if [ ! -e braindump.txt ]; then
    echo "braindump.txt was not found in this directory. Planner probably failed!" 1>&2
    exit 1
fi

<<<<<<< HEAD
TIMEOUT=720
COUNT=0
=======
# minutes
TIMEOUT=15

START_TS=`date +'%s'`
MAX_TS=`echo "$START_TS + $TIMEOUT * 60" | bc`
>>>>>>> c5f04b0f

sleep 30s
update_status
show_state

while [ "$STATUS" = "Running" -o "$STATUS" = "" -o "$STATUS" = "Unknown"  ] ; do 
    NOW=`date +'%s'`
    if [ $MAX_TS -gt $NOW ]; then
        echo "Reached TIMEOUT of $TIMEOUT minutes. Calling pegasus-remove"
        pegasus-remove `pwd`
        STATUS=TIMEOUT
        sleep 1m
        break;
    fi
    sleep 1m
    update_status
    show_state
done

if [ "$STATUS" = "Success" ]; then
    # give monitord some time to finish
    sleep 1m
    echo "*** Workflow finished succesfully ***"
    exit 0
else
    echo "*** Workflow failed ***"
    exit 1
fi
<|MERGE_RESOLUTION|>--- conflicted
+++ resolved
@@ -31,16 +31,11 @@
     exit 1
 fi
 
-<<<<<<< HEAD
-TIMEOUT=720
-COUNT=0
-=======
 # minutes
 TIMEOUT=15
 
 START_TS=`date +'%s'`
 MAX_TS=`echo "$START_TS + $TIMEOUT * 60" | bc`
->>>>>>> c5f04b0f
 
 sleep 30s
 update_status
