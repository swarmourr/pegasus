# Minimal makefile for Sphinx documentation
#

# You can set these variables from the command line.
SPHINXOPTS    =
SPHINXBUILD   = sphinx-build
SOURCEDIR     = .
BUILDDIR      = _build

# Put it first so that "make" without argument is like "make help".
help:
	@$(SPHINXBUILD) -M help "$(SOURCEDIR)" "$(BUILDDIR)" $(SPHINXOPTS) $(O)

.PHONY: help Makefile

<<<<<<< HEAD
# Catch-all target: route all unknown targets to Sphinx using the new
# "make mode" option.  $(O) is meant as a shortcut for $(SPHINXOPTS).
%: Makefile
	@$(SPHINXBUILD) -M $@ "$(SOURCEDIR)" "$(BUILDDIR)" $(SPHINXOPTS) $(O)
=======
ifndef ${prefix}
prefix = $(PEGASUS_HOME)/share/pegasus/doc
endif

TARGETS = wordpress pegasus-user-guide.pdf

all: $(TARGETS)

$(XMLMANPAGES): $(TXTMANPAGES)
	make -C ../manpages install-docbook

reference_command_lines.xml: $(XMLMANPAGES)
	./generate_cli_reference.sh > reference_command_lines.xml

title.xml: ../../build.properties
	echo "<title>Pegasus $(VERSION) User Guide</title>" > title.xml

wordpress: $(XML) pegasus-wordpress-style.xsl pegasus-user-guide.pdf
	mkdir -p ./wordpress/images
	xsltproc --noout --stringparam base.dir ./wordpress/ --xinclude pegasus-wordpress-style.xsl pegasus-book.xml
	cp images/*.png images/*.jpg images/*.svg ./wordpress/images/
	cp pegasus-user-guide.pdf wordpress/
	touch wordpress

pegasus-user-guide.fo: $(XML) pegasus-pdf-style.xsl
	xsltproc --xinclude pegasus-pdf-style.xsl pegasus-book.xml > pegasus-user-guide.fo

pegasus-user-guide.pdf: pegasus-user-guide.fo
	fop pegasus-user-guide.fo -pdf pegasus-user-guide.pdf 2>&1 \
        | grep -v "The following feature isn't implemented by Apache FOP, yet: table-layout=\"auto\"" \
        | grep -v "function may only be used when fo:table has table-layout=\"fixed\"" \
        | grep -v "org.apache.fop.events.LoggingEventListener processEvent"

install: $(TARGETS)
	mkdir -p ${prefix}
	cp -R wordpress ${prefix}/
	cp pegasus-user-guide.pdf ${prefix}/

clean:
	rm -rf wordpress pegasus-user-guide.pdf pegasus-user-guide.fo ./*~ title.xml reference_command_lines.xml manpage.*.xml
>>>>>>> 19482ae6
<|MERGE_RESOLUTION|>--- conflicted
+++ resolved
@@ -11,52 +11,10 @@
 help:
 	@$(SPHINXBUILD) -M help "$(SOURCEDIR)" "$(BUILDDIR)" $(SPHINXOPTS) $(O)
 
+
 .PHONY: help Makefile
 
-<<<<<<< HEAD
 # Catch-all target: route all unknown targets to Sphinx using the new
 # "make mode" option.  $(O) is meant as a shortcut for $(SPHINXOPTS).
 %: Makefile
-	@$(SPHINXBUILD) -M $@ "$(SOURCEDIR)" "$(BUILDDIR)" $(SPHINXOPTS) $(O)
-=======
-ifndef ${prefix}
-prefix = $(PEGASUS_HOME)/share/pegasus/doc
-endif
-
-TARGETS = wordpress pegasus-user-guide.pdf
-
-all: $(TARGETS)
-
-$(XMLMANPAGES): $(TXTMANPAGES)
-	make -C ../manpages install-docbook
-
-reference_command_lines.xml: $(XMLMANPAGES)
-	./generate_cli_reference.sh > reference_command_lines.xml
-
-title.xml: ../../build.properties
-	echo "<title>Pegasus $(VERSION) User Guide</title>" > title.xml
-
-wordpress: $(XML) pegasus-wordpress-style.xsl pegasus-user-guide.pdf
-	mkdir -p ./wordpress/images
-	xsltproc --noout --stringparam base.dir ./wordpress/ --xinclude pegasus-wordpress-style.xsl pegasus-book.xml
-	cp images/*.png images/*.jpg images/*.svg ./wordpress/images/
-	cp pegasus-user-guide.pdf wordpress/
-	touch wordpress
-
-pegasus-user-guide.fo: $(XML) pegasus-pdf-style.xsl
-	xsltproc --xinclude pegasus-pdf-style.xsl pegasus-book.xml > pegasus-user-guide.fo
-
-pegasus-user-guide.pdf: pegasus-user-guide.fo
-	fop pegasus-user-guide.fo -pdf pegasus-user-guide.pdf 2>&1 \
-        | grep -v "The following feature isn't implemented by Apache FOP, yet: table-layout=\"auto\"" \
-        | grep -v "function may only be used when fo:table has table-layout=\"fixed\"" \
-        | grep -v "org.apache.fop.events.LoggingEventListener processEvent"
-
-install: $(TARGETS)
-	mkdir -p ${prefix}
-	cp -R wordpress ${prefix}/
-	cp pegasus-user-guide.pdf ${prefix}/
-
-clean:
-	rm -rf wordpress pegasus-user-guide.pdf pegasus-user-guide.fo ./*~ title.xml reference_command_lines.xml manpage.*.xml
->>>>>>> 19482ae6
+	@$(SPHINXBUILD) -M $@ "$(SOURCEDIR)" "$(BUILDDIR)" $(SPHINXOPTS) $(O)