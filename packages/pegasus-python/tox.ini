--- conflicted
+++ resolved
@@ -30,10 +30,6 @@
     ../pegasus-common
     ../pegasus-worker
     ../pegasus-api
-<<<<<<< HEAD
-=======
-    ../pegasus-dax-python
->>>>>>> 824211e9
 
 
 [testenv:py35]
