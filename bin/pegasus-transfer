--- conflicted
+++ resolved
@@ -608,20 +608,14 @@
             # parallism
             options += " -parallel 6"
     
-<<<<<<< HEAD
-            # -fast only for Globus 4 and above
-            if tools.major_version('globus-version') >= 4:
-                options += " -fast"
+            # -fast should be supported by all servers today
+            options += " -fast"
 
             if data_cred_req:
                 if gsiftp_failures == 0:
                     options += " -data-cred auto"
                 else:
                     options += " -no-data-channel-authentication"
-=======
-            # -fast should be supported by all servers today
-            options += " -fast"
->>>>>>> b3434b0c
         
             # -pipeline only for 3rd party transfers and Globus 4.2 and above
             # this is experimental so only allow this for the first attempt
