--- conflicted
+++ resolved
@@ -501,46 +501,7 @@
          includes="pegasus-${pegasus.version}/share/man/**,pegasus-${pegasus.version}/share/doc/**"/>
   </target>
 
-<<<<<<< HEAD
-  <target name="compile-python" depends="dist-clean,setup">
-    <mkdir dir="${dist.python-lib}"/>
-    <exec executable="${dist.python}" dir="packages/pegasus-common" failonerror="true">
-      <arg line="setup.py clean --all install_lib -d ${dist.python-lib}"/>
-    </exec>
-    <exec executable="${dist.python}" dir="packages/pegasus-api" failonerror="true">
-      <arg line="setup.py clean --all install_lib -d ${dist.python-lib}"/>
-    </exec>
-    <exec executable="${dist.python}" dir="packages/pegasus-worker" failonerror="true">
-      <arg line="setup.py clean --all install_lib -d ${dist.python-lib}"/>
-    </exec>
-    <exec executable="${dist.python}" dir="packages/pegasus-python" failonerror="true">
-      <arg line="setup.py clean --all install_lib -d ${dist.python-lib}"/>
-    </exec>
-
-    <!-- Update pegasus-config -->
-    <replace file="${dist.python-lib}/Pegasus/cli/pegasus-config.py" token="@PEGASUS_VERSION@" value="${pegasus.version}" />
-    <replace file="${dist.python-lib}/Pegasus/cli/pegasus-config.py" token="@LIBDIR@" value="${dist.lib.subdir}" />
-    <replace file="${dist.python-lib}/Pegasus/cli/pegasus-config.py" token="@PYTHON_LIBDIR@" value="${dist.python-lib.subdir}" />
-
-    <chmod perm="0755" type="file">
-      <fileset dir="${dist.python-lib}">
-        <include name="Pegasus/cli/*"/>
-        <include name="Pegasus/tools/kickstart_parser.py"/>
-      </fileset>
-    </chmod>
-  </target>
-
-  <target name="compile-r" description="Compile R Pegasus API">
-      <mkdir dir="${dist.share}/r"/>
-      <exec executable="./setup.sh" dir="packages/pegasus-dax-r/Pegasus" failonerror="true">
-        <arg line="${dist.share}/r" />
-      </exec>
-  </target>
-
-  <target name="dist-r" depends="dist-clean,compile-r" description="Copy R DAX tarball to dist folder">
-=======
   <target name="dist-r" depends="compile-r" description="Copy R DAX tarball to dist folder">
->>>>>>> 80092ec8
       <copy preservelastmodified="true" todir="dist">
           <fileset dir="${dist.share}/r" includes="*.tar.gz"/>
           <mapper>
@@ -672,104 +633,7 @@
     <package-binary name="pegasus-nodocs-${pegasus.version}-${dist.arch}"/>
   </target>
 
-<<<<<<< HEAD
-  <!-- This target should clean everything _except_ the dist directory
-       as we need it in multistep builds in bamboo -->
-  <target name="dist-clean">
-    <delete dir="${dist.dir}"/>
-    <delete dir="build"/>
-    <exec executable="${make}" dir="src/tools" failonerror="false">
-      <arg line="distclean"/>
-    </exec>
-    <exec executable="${make}" dir="src/tools/pegasus-mpi-cluster" failonerror="false">
-      <arg line="distclean"/>
-    </exec>
-    <exec executable="${make}" dir="src/externals" failonerror="false">
-      <arg line="clean"/>
-    </exec>
-    <exec executable="${make}" dir="doc/sphinx" failonerror="false">
-      <arg line="clean"/>
-    </exec>
-    <exec executable="${dist.python}" dir="packages/pegasus-common" failonerror="false">
-      <arg line="setup.py clean --all"/>
-    </exec>
-    <exec executable="${dist.python}" dir="packages/pegasus-api" failonerror="false">
-      <arg line="setup.py clean --all"/>
-    </exec>
-    <exec executable="${dist.python}" dir="packages/pegasus-python" failonerror="false">
-      <arg line="setup.py clean --all"/>
-    </exec>
-    <exec executable="${dist.python}" dir="packages/pegasus-worker" failonerror="false">
-      <arg line="setup.py clean --all"/>
-    </exec>
-
-    <delete dir="packages/pegasus-common/.tox" followsymlinks="false" removenotfollowedsymlinks="true"/>
-    <delete dir="packages/pegasus-common/.cache"/>
-    <delete dir="packages/pegasus-common/.coverage"/>
-    <delete dir="packages/pegasus-common/.pytest_cache"/>
-    <delete dir="packages/pegasus-common/test-reports"/>
-    <delete dir="packages/pegasus-common/htmlcov"/>
-    <delete>
-      <fileset dir="packages/pegasus-common" includes="**/*.pyc"/>
-    </delete>
-    <delete>
-      <dirset dir="packages/pegasus-common" includes="**/__pycache__"/>
-    </delete>
-
-    <delete dir="packages/pegasus-api/.tox" followsymlinks="false" removenotfollowedsymlinks="true"/>
-    <delete dir="packages/pegasus-api/.cache"/>
-    <delete dir="packages/pegasus-api/.coverage"/>
-    <delete dir="packages/pegasus-api/.pytest_cache"/>
-    <delete dir="packages/pegasus-api/test-reports"/>
-    <delete dir="packages/pegasus-api/htmlcov"/>
-    <delete>
-      <fileset dir="packages/pegasus-api" includes="**/*.pyc"/>
-    </delete>
-    <delete>
-      <dirset dir="packages/pegasus-api" includes="**/__pycache__"/>
-    </delete>
-
-    <delete dir="packages/pegasus-worker/.tox" followsymlinks="false" removenotfollowedsymlinks="true"/>
-    <delete dir="packages/pegasus-worker/.cache"/>
-    <delete dir="packages/pegasus-worker/.coverage"/>
-    <delete dir="packages/pegasus-worker/.pytest_cache"/>
-    <delete dir="packages/pegasus-worker/test-reports"/>
-    <delete dir="packages/pegasus-worker/htmlcov"/>
-    <delete>
-      <fileset dir="packages/pegasus-worker" includes="**/*.pyc"/>
-    </delete>
-    <delete>
-      <dirset dir="packages/pegasus-worker" includes="**/__pycache__"/>
-    </delete>
-
-    <delete dir="packages/pegasus-python/.tox" followsymlinks="false" removenotfollowedsymlinks="true"/>
-    <delete dir="packages/pegasus-python/.cache"/>
-    <delete dir="packages/pegasus-python/.coverage"/>
-    <delete dir="packages/pegasus-python/.pytest_cache"/>
-    <delete dir="packages/pegasus-python/test-reports"/>
-    <delete dir="packages/pegasus-python/htmlcov"/>
-    <delete>
-      <fileset dir="packages/pegasus-python" includes="**/*.pyc"/>
-    </delete>
-    <delete>
-      <dirset dir="packages/pegasus-python" includes="**/__pycache__"/>
-    </delete>
-
-    <!-- Clean auto-generated doc -->
-    <delete dir="doc/sphinx/python/"/>
-    <delete dir="doc/sphinx/java/"/>
-    <delete dir="doc/sphinx/_build/"/>
-  </target>
-
-  <!-- really clean everything -->
-  <target name="clean" depends="dist-clean" description="Delete all build artifacts">
-    <delete dir="dist"/>
-  </target>
-
-  <target name="dist-source" depends="dist-clean" description="Build source tarball">
-=======
   <target name="dist-source" description="Build source tarball">
->>>>>>> 80092ec8
     <exec executable="release-tools/create-source-tar" failonerror="true">
       <arg line="${pegasus.version}"/>
     </exec>
@@ -897,16 +761,11 @@
     <exec executable="${make}" dir="packages/pegasus-cluster" failonerror="false">
       <arg line="distclean"/>
     </exec>
-<<<<<<< HEAD
-    <exec executable="tox" dir="packages/pegasus-worker" failonerror="true">
-      <arg line="--recreate"/>
-=======
     <exec executable="${make}" dir="packages/pegasus-keg" failonerror="false">
       <arg line="distclean"/>
     </exec>
     <exec executable="${make}" dir="packages/pegasus-kickstart" failonerror="false">
       <arg line="distclean"/>
->>>>>>> 80092ec8
     </exec>
     <exec executable="${make}" dir="packages/pegasus-mpi-cluster" failonerror="false">
       <arg line="distclean"/>
