--- conflicted
+++ resolved
@@ -2,20 +2,12 @@
 .\"     Title: pegasus-kickstart
 .\"    Author: [see the "Authors" section]
 .\" Generator: DocBook XSL Stylesheets v1.76.1 <http://docbook.sf.net/>
-<<<<<<< HEAD
-.\"      Date: 03/01/2013
-=======
 .\"      Date: 04/27/2013
->>>>>>> b4536782
 .\"    Manual: \ \&
 .\"    Source: \ \&
 .\"  Language: English
 .\"
-<<<<<<< HEAD
-.TH "PEGASUS\-KICKSTART" "1" "03/01/2013" "\ \&" "\ \&"
-=======
 .TH "PEGASUS\-KICKSTART" "1" "04/27/2013" "\ \&" "\ \&"
->>>>>>> b4536782
 .\" -----------------------------------------------------------------
 .\" * Define some portability stuff
 .\" -----------------------------------------------------------------
