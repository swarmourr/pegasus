#!/bin/bash

set -e
set -x

TOP_DIR=`pwd`

DEGREES=1.0
MONTAGE_HOME=/ccg/software/montage/Montage_v3.3_patched_4
MONTAGE_VERSION=3.3

# unique directory for this run
RUN_ID=`/bin/date +'%F_%H%M%S'`
RUN_DIR=$TOP_DIR/work/$RUN_ID
mkdir -p $RUN_DIR

# guess the PEGASUS_HOME
BIN_DIR=`pegasus-config --bin`
LOCAL_PBS_PEGASUS_HOME=`dirname $BIN_DIR`

echo
echo "Work directory: $RUN_DIR"
echo

cd $RUN_DIR

cp $TOP_DIR/pegasusrc .

# create the transformation catalog (tc)
echo
echo "Creating the transformation catalog..."
for BINARY in `(cd $MONTAGE_HOME/bin && ls)`; do
    name=$BINARY:$MONTAGE_VERSION
    if [ "${BINARY}" = "mFitplane" ] || [ "$BINARY" = "mDiff" ]; then
        name=$BINARY
    fi

    cat >>tc <<EOF
tr $name {
    site local {
        pfn "$MONTAGE_HOME/bin/$BINARY"
        arch "x86_64"
        os "linux"
        type "STAGEABLE"
        profile pegasus "clusters.size" "20"
        profile env "MONTAGE_BIN" "."
    }
}
EOF
    
done
    
echo
echo "Creating the site catalog..."
cat >sites.xml <<EOF
<?xml version="1.0" encoding="UTF-8"?>
<sitecatalog xmlns="http://pegasus.isi.edu/schema/sitecatalog" xmlns:xsi="http://www.w3.org/2001/XMLSchema-instance" xsi:schemaLocation="http://pegasus.isi.edu/schema/sitecatalog http://pegasus.isi.edu/schema/sc-4.0.xsd" version="4.0">

    <site  handle="local" arch="x86_64" os="LINUX">
        <directory type="shared-scratch" path="$RUN_DIR/work">
            <file-server operation="all" url="file://$RUN_DIR/work"/>
        </directory>
        <directory type="local-storage" path="$RUN_DIR/outputs">
            <file-server operation="all" url="file://$RUN_DIR/outputs"/>
        </directory>
    </site>

<<<<<<< HEAD
    <site  handle="local-pbs" arch="x86" os="LINUX">
=======
    <site  handle="local-pbs" arch="x86_64" os="LINUX">
>>>>>>> c295b917
        
        <directory type="shared-scratch" path="$TOPDIR/local-pbs/shared-scratch">
            <file-server operation="all" url="file://$TOPDIR/local-pbs/shared-scratch"/>
        </directory>

        <profile namespace="env" key="PEGASUS_HOME">$LOCAL_PBS_PEGASUS_HOME</profile>

        <profile namespace="pegasus" key="style" >glite</profile>


        <profile namespace="condor" key="grid_resource">pbs</profile>
        <profile namespace="condor" key="batch_queue">batch</profile>
    </site>


</sitecatalog>
EOF

echo
echo "Running mDAG (finding input images, generating DAX, ...)..."
$MONTAGE_HOME/bin/mDAG 2mass j M17 $DEGREES $DEGREES 0.0002777778 . "file://$RUN_DIR" "gsiftp://$RUN_DIR/inputs"

echo
echo "Adding input images to the replica catalog..."
echo "  " `cat cache.list | wc -l` "images found"
cat cache.list | grep -v ".fits " | sed 's/ipac_cluster/local/' >rc
cat url.list | sed 's/ http:.*ref=/ http:\/\/obelix.isi.edu\/irsa-cache/' >>rc

echo
echo "Planning and submitting the workflow..."
pegasus-plan \
    --conf pegasusrc \
    --sites local-pbs \
    --output-site local \
    --dir work \
    --nocleanup \
    --dax dag.xml \
    --cluster horizontal \
    --submit
<|MERGE_RESOLUTION|>--- conflicted
+++ resolved
@@ -65,11 +65,7 @@
         </directory>
     </site>
 
-<<<<<<< HEAD
-    <site  handle="local-pbs" arch="x86" os="LINUX">
-=======
     <site  handle="local-pbs" arch="x86_64" os="LINUX">
->>>>>>> c295b917
         
         <directory type="shared-scratch" path="$TOPDIR/local-pbs/shared-scratch">
             <file-server operation="all" url="file://$TOPDIR/local-pbs/shared-scratch"/>
