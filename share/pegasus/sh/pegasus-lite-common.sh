--- conflicted
+++ resolved
@@ -315,16 +315,8 @@
             fi
         done
     done
-<<<<<<< HEAD
         
-    export PEGASUS_MULTIPART_DIR=$inside_work_dir/.pegasus.mulitpart.d
-
-    # tmp is provided by Singularity/Docker
-    unset TEMP
-    unset TMP
-    unset TMPDIR
-=======
->>>>>>> dfb3bcfd
+    echo "export PEGASUS_MULTIPART_DIR=$inside_work_dir/.pegasus.mulitpart.d"
 }
 
 function container_init()
