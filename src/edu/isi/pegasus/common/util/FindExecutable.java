/**
 *  Copyright 2007-2008 University Of Southern California
 *
 *  Licensed under the Apache License, Version 2.0 (the "License");
 *  you may not use this file except in compliance with the License.
 *  You may obtain a copy of the License at
 *
 *  http://www.apache.org/licenses/LICENSE-2.0
 *
 *  Unless required by applicable law or agreed to in writing,
 *  software distributed under the License is distributed on an "AS IS" BASIS,
 *  WITHOUT WARRANTIES OR CONDITIONS OF ANY KIND, either express or implied.
 *  See the License for the specific language governing permissions and
 *  limitations under the License.
 */

package edu.isi.pegasus.common.util;

import java.io.File;

/**
 * A convenience class that allows us to determine the path to an executable
 *
 * @author Jens Voeckler
 * @author Karan Vahi
 * @version $Revision$
 */
public class FindExecutable {

    /**
     * Finds the path to an executable of a given name , based on the value of
     * PATH environment variable and variable PEGASUS_BIN_DIR .
     * 
     * @param name    the name of the executable to search for.
     * 
     * @return the File object corresponding to the executable if found, else
     *         null
     */
    public static File findExec( String name ) {
        //pick up value of PEGASUS_BIN_DIR
        //the wrapper script sets value of PEGASUS_BIN_DIR as
        //java property pegasus.home.bindir .
        return FindExecutable.findExec( System.getProperty( "pegasus.home.bindir" ), name ) ;
    }
    
    /**
     * Finds the path to an executable of a given name , based on the value of
     * PATH environment variable and any additional directory that is preferred
     * to be searched for
     * 
     * @param directory the directory to search the executable in, before 
     *                  searching for in the PATH.
     * @param name    the name of the executable to search for.
     * 
     * @return the File object corresponding to the executable if found, else
     *         null
     */
    public static File findExec( String directory, String name ) {
        if ( name == null ) {
            return null;
        }

        String path = System.getenv("PATH");
        
<<<<<<< HEAD
        if( directory != null ){
            path = directory + ":" + path;
=======
        //pick up value of PEGASUS_BIN_DIR
        //the wrapper script sets value of PEGASUS_BIN_DIR as
        //java property pegasus.home.bindir .
        String pegasusBinDir = System.getProperty( "pegasus.home.bindir" );
        if( pegasusBinDir != null ){
            path = ( path == null ) ? pegasusBinDir : pegasusBinDir + ":" + path;
        }
        
        if ( path == null ) {
            return null;
>>>>>>> 5182724f
        }
        
        String[] list = path.split( ":" );
        
        for ( int i=0; i < list.length; ++i ) {
            File result = new File( list[i], name );
            if ( result.isFile() && result.canExecute() ){
                return result;
            }
        }

        return null;
    }

    /**
     * Test function for the class
     *
     * @param args
     */
    public static void main(String args[]) {
        for (int i = 0; i < args.length; ++i) {
            File f = FindExecutable.findExec( args[i] );
            if (f == null) {
                System.out.println(args[i] + " not found");
            } else {
                System.out.println(args[i] + " -> " + f);
            }
        }
    }
}<|MERGE_RESOLUTION|>--- conflicted
+++ resolved
@@ -62,21 +62,12 @@
 
         String path = System.getenv("PATH");
         
-<<<<<<< HEAD
         if( directory != null ){
-            path = directory + ":" + path;
-=======
-        //pick up value of PEGASUS_BIN_DIR
-        //the wrapper script sets value of PEGASUS_BIN_DIR as
-        //java property pegasus.home.bindir .
-        String pegasusBinDir = System.getProperty( "pegasus.home.bindir" );
-        if( pegasusBinDir != null ){
-            path = ( path == null ) ? pegasusBinDir : pegasusBinDir + ":" + path;
+            path = (path == null )? directory : directory + ":" + path;
         }
         
-        if ( path == null ) {
+        if( path == null ){
             return null;
->>>>>>> 5182724f
         }
         
         String[] list = path.split( ":" );
