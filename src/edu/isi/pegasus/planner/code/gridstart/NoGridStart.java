/**
 * Copyright 2007-2008 University Of Southern California
 *
 * <p>Licensed under the Apache License, Version 2.0 (the "License"); you may not use this file
 * except in compliance with the License. You may obtain a copy of the License at
 *
 * <p>http://www.apache.org/licenses/LICENSE-2.0
 *
 * <p>Unless required by applicable law or agreed to in writing, software distributed under the
 * License is distributed on an "AS IS" BASIS, WITHOUT WARRANTIES OR CONDITIONS OF ANY KIND, either
 * express or implied. See the License for the specific language governing permissions and
 * limitations under the License.
 */
package edu.isi.pegasus.planner.code.gridstart;

import edu.isi.pegasus.common.logging.LogManager;
import edu.isi.pegasus.planner.catalog.site.classes.SiteStore;
import edu.isi.pegasus.planner.classes.ADag;
import edu.isi.pegasus.planner.classes.AggregatedJob;
import edu.isi.pegasus.planner.classes.Job;
import edu.isi.pegasus.planner.classes.PegasusBag;
import edu.isi.pegasus.planner.classes.PegasusFile;
import edu.isi.pegasus.planner.classes.PlannerOptions;
import edu.isi.pegasus.planner.classes.TransferJob;
import edu.isi.pegasus.planner.cluster.JobAggregator;
import edu.isi.pegasus.planner.code.GridStart;
import edu.isi.pegasus.planner.code.POSTScript;
import edu.isi.pegasus.planner.common.PegasusProperties;
import edu.isi.pegasus.planner.namespace.Condor;
import edu.isi.pegasus.planner.namespace.Pegasus;
import edu.isi.pegasus.planner.transfer.SLS;
import java.io.File;
import java.io.FileInputStream;
import java.io.FileWriter;
import java.io.IOException;
import java.io.InputStream;
import java.io.OutputStream;
import java.util.Collection;
import java.util.Iterator;
import java.util.Set;

/**
 * This class ends up running the job directly on the grid, without wrapping it in any other
 * launcher executable. It ends up connecting the jobs stdio and stderr to condor commands to ensure
 * they are sent back to the submit host.
 *
 * @author Karan Vahi vahi@isi.edu
 * @version $Revision$
 */
public class NoGridStart implements GridStart {
    private PegasusBag mBag;
    private ADag mDAG;

    /**
     * The basename of the class that is implmenting this. Could have been determined by reflection.
     */
    public static final String CLASSNAME = "NoGridStart";

    /** The SHORTNAME for this implementation. */
    public static final String SHORT_NAME = "none";

    /** The LogManager object which is used to log all the messages. */
    protected LogManager mLogger;

    /** The object holding all the properties pertaining to Pegasus. */
    protected PegasusProperties mProps;

    /** The submit directory where the submit files are being generated for the workflow. */
    protected String mSubmitDir;

    /**
     * The argument string containing the arguments with which the exitcode is invoked on kickstart
     * output.
     */
    protected String mExitParserArguments;

    /** A boolean indicating whether to generate lof files or not. */
    protected boolean mGenerateLOF;

    /** A boolean indicating whether to have worker node execution or not. */
    // protected boolean mWorkerNodeExecution;

    /** The handle to the SLS implementor */
    protected SLS mSLS;

    /** The options passed to the planner. */
    protected PlannerOptions mPOptions;

    /** Handle to the site catalog store. */
    // protected PoolInfoProvider mSiteHandle;
    protected SiteStore mSiteStore;

    /**
     * An instance variable to track if enabling is happening as part of a clustered job. See Bug 21
     * comments on Pegasus Bugzilla
     */
    protected boolean mEnablingPartOfAggregatedJob;

    /** Boolean indicating whether worker package staging is enabled or not. */
    protected boolean mWorkerPackageStagingEnabled;

    /** Boolean indicating whether to use full path or not */
    private boolean mUseFullPathToGridStart;

    /**
     * Initializes the GridStart implementation.
     *
     * @param bag the bag of objects that is used for initialization.
     * @param dag the concrete dag so far.
     */
    public void initialize(PegasusBag bag, ADag dag) {
        mBag = bag;
        mDAG = dag;
        mLogger = bag.getLogger();
        mSiteStore = bag.getHandleToSiteStore();
        mPOptions = bag.getPlannerOptions();
        mSubmitDir = mPOptions.getSubmitDirectory();
        mProps = bag.getPegasusProperties();
        mGenerateLOF = mProps.generateLOFFiles();
        mWorkerPackageStagingEnabled = mProps.transferWorkerPackage();
        //        mExitParserArguments = getExitCodeArguments();

        /* JIRA PM-495
               mWorkerNodeExecution = mProps.executeOnWorkerNode();
               if( mWorkerNodeExecution ){
                   //load SLS
                   mSLS = SLSFactory.loadInstance( bag );
               }
        */
        mEnablingPartOfAggregatedJob = false;
        mUseFullPathToGridStart = true;
    }

    /**
     * Enables a collection of jobs and puts them into an AggregatedJob. The assumption here is that
     * all the jobs are being enabled by the same implementation. It enables the jobs and puts them
     * into the AggregatedJob that is passed to it.
     *
     * @param aggJob the AggregatedJob into which the collection has to be integrated.
     * @param jobs the collection of jobs (Job) that need to be enabled.
     * @return the AggregatedJob containing the enabled jobs.
     * @see #enable(Job,boolean)
     */
    public AggregatedJob enable(AggregatedJob aggJob, Collection jobs) {
        // sanity check for the arguments
        if (aggJob.strargs != null && aggJob.strargs.length() > 0) {

            // construct( aggJob, "arguments", aggJob.strargs);

            // the arguments are no longer set as condor profiles
            // they are now set to the corresponding profiles in
            // the Condor Code Generator only.
            aggJob.setArguments(aggJob.strargs);
        }

        // we do not want the jobs being clustered to be enabled
        // for worker node execution just yet.
        mEnablingPartOfAggregatedJob = true;

        for (Iterator it = jobs.iterator(); it.hasNext(); ) {
            Job job = (Job) it.next();

            // always pass isGlobus true as always
            // interested only in executable strargs
            this.enable(job, true);
            aggJob.add(job);
        }

        // set the flag back to false
        mEnablingPartOfAggregatedJob = false;

        return aggJob;
    }

    /**
     * Enables a job to run on the grid. This also determines how the stdin,stderr and stdout of the
     * job are to be propogated. To grid enable a job, the job may need to be wrapped into another
     * job, that actually launches the job. It usually results in the job description passed being
     * modified modified.
     *
     * @param job the <code>Job</code> object containing the job description of the job that has to
     *     be enabled on the grid.
     * @param isGlobusJob is <code>true</code>, if the job generated a line <code>universe = globus
     *     </code>, and thus runs remotely. Set to <code>false</code>, if the job runs on the submit
     *     host in any way.
     * @return boolean true if enabling was successful,else false.
     */
    public boolean enable(AggregatedJob job, boolean isGlobusJob) {

        // get hold of the JobAggregator determined for this clustered job
        // during clustering
        JobAggregator aggregator = job.getJobAggregator();
        if (aggregator == null) {
            throw new RuntimeException(
                    "Clustered job not associated with a job aggregator " + job.getID());
        }

        boolean first = true;
        for (Iterator it = job.constituentJobsIterator(); it.hasNext(); ) {
            Job constituentJob = (Job) it.next();

            // earlier was set in SeqExec JobAggregator in the enable function
            constituentJob.vdsNS.construct(Pegasus.GRIDSTART_KEY, this.getVDSKeyValue());

            if (first) {
                first = false;
            } else {
                // we need to pass -H to kickstart
                // to suppress the header creation
                constituentJob.vdsNS.construct(Pegasus.GRIDSTART_ARGUMENTS_KEY, "-H");
            }

            // always pass isGlobus true as always
            // interested only in executable strargs
            // due to the fact that seqexec does not allow for setting environment
            // per constitutent constituentJob, we cannot set the postscript removal option
            this.enable(constituentJob, isGlobusJob);
        }

        // all the constitutent jobs are enabled.
        // get the job aggregator to render the job
        // to it's executable form
        aggregator.makeAbstractAggregatedJobConcrete(job);

        // set the flag back to false
        // mEnablingPartOfAggregatedJob = false;

        // the aggregated job itself needs to be enabled via NoGridStart
        this.enable((Job) job, isGlobusJob);

        return true;
    }

    /**
     * Enables a job to run on the grid by launching it directly. It ends up running the executable
     * directly without going through any intermediate launcher executable. It connects the stdio,
     * and stderr to underlying condor mechanisms so that they are transported back to the submit
     * host.
     *
     * @param job the <code>Job</code> object containing the job description of the job that has to
     *     be enabled on the grid.
     * @param isGlobusJob is <code>true</code>, if the job generated a line <code>universe = globus
     *     </code>, and thus runs remotely. Set to <code>false</code>, if the job runs on the submit
     *     host in any way.
     * @return boolean true if enabling was successful,else false in case when the path to kickstart
     *     could not be determined on the site where the job is scheduled.
     */
    public boolean enable(Job job, boolean isGlobusJob) {
        // take care of relative submit directory if specified
        String submitDir = mSubmitDir + mSeparator;
        //        String submitDir = getSubmitDirectory( mSubmitDir , job) + mSeparator;

        // the arguments are no longer set as condor profiles
        // they are now set to the corresponding profiles in
        // the Condor Code Generator only.
        job.setRemoteExecutable(handleTransferOfExecutable(job));

        // JIRA PM-543
        // set the directory key with the job
        if (requiresToSetDirectory(job)) {
            job.setDirectory(this.getDirectory(job));
        }

        /*
                //the executable path and arguments are put
                //in the Condor namespace and not printed to the
                //file so that they can be overriden if desired
                //later through profiles and key transfer_executable
                construct(job,"executable", handleTransferOfExecutable( job ) );
                //sanity check for the arguments
                if(job.strargs != null && job.strargs.length() > 0){
                    construct(job, "arguments", job.strargs);
                }
        */
        // handle stdin
        if (job.stdIn.length() > 0) {
            // PM-833 for planner added auxillary jobs pick the .in file from
            // right submit directory
            if (job.logicalName.equals(
                            edu.isi.pegasus.planner.transfer.implementation.Transfer
                                    .TRANSFORMATION_NAME)
                    || job.logicalName.equals(
                            edu.isi.pegasus.planner.refiner.cleanup.Cleanup.TRANSFORMATION_NAME)
                    || job.logicalName.equals(
                            edu.isi.pegasus.planner.refiner.createdir.DefaultImplementation
                                    .TRANSFORMATION_NAME)
                    || job.logicalName.equals(
                            edu.isi.pegasus.planner.cluster.aggregator.SeqExec
                                    .COLLAPSE_LOGICAL_NAME)
                    || job.logicalName.equals(
                            edu.isi.pegasus.planner.cluster.aggregator.MPIExec
                                    .COLLAPSE_LOGICAL_NAME)) {

                // condor needs to pick up the constituentJob stdin and
                // transfer it to the remote end
                construct(job, "input", job.getFileFullPath(submitDir, ".in"));
            } else {
                construct(job, "input", submitDir + job.stdIn);
            }
            if (isGlobusJob) {
                // this needs to be true as you want the stdin
                // to be transfered to the remote execution
                // pool, as in case of the transfer script.
                // it needs to be set if the stdin is already
                // prepopulated at the remote side which
                // it is not.
                construct(job, "transfer_input", "true");
            }
        }

        if (job.stdOut.length() > 0) {
            // handle stdout
            construct(job, "output", job.stdOut);
            if (isGlobusJob) {
                construct(job, "transfer_output", "false");
            }
        } else {
            // transfer output back to submit host, if unused
            construct(job, "output", job.getFileFullPath(submitDir, ".out"));
            if (isGlobusJob) {
                construct(job, "transfer_output", "true");
            }
        }

        if (job.stdErr.length() > 0) {
            // handle stderr
            construct(job, "error", job.stdErr);
            if (isGlobusJob) {
                construct(job, "transfer_error", "false");
            }
        } else {
            // transfer error back to submit host, if unused
            construct(job, "error", job.getFileFullPath(submitDir, ".err"));
            if (isGlobusJob) {
                construct(job, "transfer_error", "true");
            }
        }

        if (mGenerateLOF) {
            // but generate lof files nevertheless

            // inefficient check here again. just a prototype
            // we need to generate -S option only for non transfer jobs
            // generate the list of filenames file for the input and output files.
            if (!(job instanceof TransferJob)) {
                generateListofFilenamesFile(job.getInputFiles(), job, ".in.lof");
            }

            // for cleanup jobs no generation of stats for output files
            if (job.getJobType() != Job.CLEANUP_JOB) {
                generateListofFilenamesFile(job.getOutputFiles(), job, ".out.lof");
            }
        } /// end of mGenerateLOF

        // PM-1461 wrap job with launcher if specified
        wrapJobWithGridStartLauncher(job);
        return true;
    }

    /**
     * It changes the paths to the executable depending on whether we want to transfer the
     * executable or not. Currently, the transfer_executable is only handled for staged compute
     * jobs, where Pegasus is staging the binaries to the remote site.
     *
     * @param job the <code>Job</code> containing the job description.
     * @return the path that needs to be set as the executable key. If transfer_executable is not
     *     set the path to the executable is returned as is.
     */
    protected String handleTransferOfExecutable(Job job) {
        Condor cvar = job.condorVariables;
        String path = job.executable;

        if (cvar.getBooleanValue("transfer_executable")) {

            // explicitly check for whether the job is a staged compute job or not
            //            if( job.getJobType() == Job.STAGED_COMPUTE_JOB ){
            if (job.userExecutablesStagedForJob()) {
                // the executable is being staged to the remote site.
                // all we need to do is unset transfer_executable
                cvar.construct("transfer_executable", "false");
            } else if (mWorkerPackageStagingEnabled
                    && (job.getJobType() == Job.CREATE_DIR_JOB
                            || job.getJobType() == Job.CLEANUP_JOB)) {
                // we dont complain.
                // JIRA PM-281
            } else {
                mLogger.log(
                        "Transfer of Executables in NoGridStart only works for staged computes jobs "
                                + job.getName(),
                        LogManager.ERROR_MESSAGE_LEVEL);
            }
        } else {
            // the executable paths are correct and
            // point to the executable on the remote pool
            // PM-1360 if this is being used in PegasusLite, then update the path
            // figure out job executable
            path =
                    (!this.mUseFullPathToGridStart && job.userExecutablesStagedForJob())
                            ?
                            // the basename of the executable used for pegasus lite
                            // and staging of executables
                            "." + File.separator + job.getStagedExecutableBaseName()
                            :
                            // use whatever is set in the executable field
                            job.executable;
        }
        return path;
    }

    /**
<<<<<<< HEAD
     * Wrap invocation with a user specified GridStart launcher
=======
     * <<<<<<< HEAD Indicates whether the enabling mechanism can set the X bit on the executable on
     * the remote grid site, in addition to launching it on the remote grid stie ======= Wrap
     * invocation with a user specified GridStart launcher
>>>>>>> 96a884ba
     *
     * @param job
     */
    protected void wrapJobWithGridStartLauncher(Job job) {
        String launcher = job.vdsNS.getStringValue(Pegasus.GRIDSTART_LAUNCHER_KEY);
        String launcherArguments =
                job.vdsNS.getStringValue(Pegasus.GRIDSTART_LAUNCHER_ARGUMENTS_KEY);
        if (launcher == null) {
            return;
        }

        String existingExecutable = job.getRemoteExecutable();
        String existingArguments = job.getArguments();
        StringBuilder updatedArgs = new StringBuilder();

        if (launcherArguments != null) {
            updatedArgs.append(launcherArguments).append(" ");
        }

        updatedArgs.append(existingExecutable);

        if (existingArguments != null) {
            updatedArgs.append(" ");
            updatedArgs.append(existingArguments);
        }

        // launcher is the new executable for the job
        job.setRemoteExecutable(launcher);
        job.setArguments(updatedArgs.toString());

        mLogger.log(
                "Wrapped job "
                        + job.getID()
                        + " with launcher "
                        + job.getRemoteExecutable()
                        + " "
                        + job.getArguments(),
                LogManager.DEBUG_MESSAGE_LEVEL);

        return;
    }

    /**
     * Indicates whether the enabling mechanism can set the X bit on the executable on the remote
<<<<<<< HEAD
     * grid site, in addition to launching it on the remote grid stie
=======
     * grid site, in addition to launching it on the remote grid stie >>>>>>> 51aae3938... PM-1461
     * added support for gridstart launcher when we run jobs without kickstart.
>>>>>>> 96a884ba
     *
     * @return false, as no wrapper executable is being used.
     */
    public boolean canSetXBit() {
        return false;
    }

    /**
     * Returns the value of the vds profile with key as Pegasus.GRIDSTART_KEY, that would result in
     * the loading of this particular implementation. It is usually the name of the implementing
     * class without the package name.
     *
     * @return the value of the profile key.
     * @see org.griphyn.cPlanner.namespace.Pegasus#GRIDSTART_KEY
     */
    public String getVDSKeyValue() {
        return this.CLASSNAME;
    }

    /**
     * Returns a short textual description in the form of the name of the class.
     *
     * @return short textual description.
     */
    public String shortDescribe() {
        return this.SHORT_NAME;
    }

    /**
     * Returns the SHORT_NAME for the POSTScript implementation that is used to be as default with
     * this GridStart implementation.
     *
     * @param job
     * @return the id for the POSTScript.
     * @see POSTScript#shortDescribe()
     */
    public String defaultPOSTScript(Job job) {
        return this.defaultPOSTScript();
    }

    /**
     * Returns the SHORT_NAME for the POSTScript implementation that is used to be as default with
     * this GridStart implementation.
     *
     * @return the identifier for the NoPOSTScript POSTScript implementation.
     * @see POSTScript#shortDescribe()
     */
    public String defaultPOSTScript() {
        return NoPOSTScript.SHORT_NAME;
    }

    /**
     * Indicates whether the GridStart implementation can generate checksums of generated output
     * files or not
     *
     * @return boolean indicating whether can generate checksums or not
     */
    public boolean canGenerateChecksumsOfOutputs() {
        return false;
    }

    /**
     * Returns a boolean indicating whether we need to set the directory for the job or not.
     *
     * @param job the job for which to set directory.
     * @return
     */
    protected boolean requiresToSetDirectory(Job job) {
        // the cleanup jobs should never have directory set as full path
        // is specified
        return (job.getJobType() != Job.CLEANUP_JOB);
    }

    /**
     * Returns the directory in which the job should run.
     *
     * @param job the job in which the directory has to run.
     * @return
     */
    protected String getDirectory(Job job) {
        String execSiteWorkDir = mSiteStore.getInternalWorkDirectory(job);
        String workdir = (String) job.globusRSL.removeKey("directory"); // returns old value
        workdir = (workdir == null) ? execSiteWorkDir : workdir;

        return workdir;
    }

    /**
     * Returns the directory that is associated with the job to specify the directory in which the
     * job needs to run
     *
     * @param job the job
     * @return the condor key . can be initialdir or remote_initialdir
     */
    private String getDirectoryKey(Job job) {
        /*
        String style = (String)job.vdsNS.get( Pegasus.STYLE_KEY );
                    //remove the remote or initial dir's for the compute jobs
                    String key = ( style.equalsIgnoreCase( Pegasus.GLOBUS_STYLE )  )?
                                   "remote_initialdir" :
                                   "initialdir";
         */
        String universe = (String) job.condorVariables.get(Condor.UNIVERSE_KEY);
        return (universe.equals(Condor.STANDARD_UNIVERSE)
                        || universe.equals(Condor.LOCAL_UNIVERSE)
                        || universe.equals(Condor.SCHEDULER_UNIVERSE))
                ? "initialdir"
                : "remote_initialdir";
    }

    /**
     * Returns a boolean indicating whether to remove remote directory information or not from the
     * job. This is determined on the basis of the style key that is associated with the job.
     *
     * @param job the job in question.
     * @return boolean
     */
    private boolean removeDirectoryKey(Job job) {
        String style =
                job.vdsNS.containsKey(Pegasus.STYLE_KEY)
                        ? null
                        : (String) job.vdsNS.get(Pegasus.STYLE_KEY);

        // is being run. Remove remote_initialdir if there
        // condor style associated with the job
        // Karan Nov 15,2005
        return (style == null) ? false : style.equalsIgnoreCase(Pegasus.CONDOR_STYLE);
    }

    /**
     * Constructs a condor variable in the condor profile namespace associated with the job.
     * Overrides any preexisting key values.
     *
     * @param job contains the job description.
     * @param key the key of the profile.
     * @param value the associated value.
     */
    private void construct(Job job, String key, String value) {
        job.condorVariables.construct(key, value);
    }

    /**
     * Writes out the list of filenames file for the job.
     *
     * @param files the list of <code>PegasusFile</code> objects contains the files whose stat
     *     information is required.
     * @param job the job
     * @param suffix the suffix to be applied to files
     * @return the full path to lof file created, else null if no file is written out.
     */
    protected String generateListofFilenamesFile(Set files, Job job, String suffix) {
        // sanity check
        if (files == null || files.isEmpty()) {
            return null;
        }

        String result = null;
        // writing the stdin file
        try {
            File f = new File(job.getFileFullPath(mSubmitDir, suffix));
            FileWriter input;
            input = new FileWriter(f);
            PegasusFile pf;
            for (Iterator it = files.iterator(); it.hasNext(); ) {
                pf = (PegasusFile) it.next();
                String lfn = pf.getLFN();
                StringBuilder sb = new StringBuilder();
                // to make sure that kickstart generates lfn attribute in statcall
                // element
                sb.append(lfn).append("=").append(lfn).append("\n");
                input.write(sb.toString());
            }
            // close the stream
            input.close();
            result = f.getAbsolutePath();

        } catch (IOException e) {
            mLogger.log(
                    "Unable to write the lof file for job "
                            + job.getID()
                            + " with suffix "
                            + suffix,
                    e,
                    LogManager.ERROR_MESSAGE_LEVEL);
        }

        return result;
    }

    /**
     * Adds contents to an output stream.
     *
     * @param src
     * @param out
     * @throws java.io.IOException
     */
    private void addToFile(File src, OutputStream out) throws IOException {

        InputStream in = new FileInputStream(src);

        // Transfer bytes from in to out
        byte[] buf = new byte[1024];
        int len;
        while ((len = in.read(buf)) > 0) {
            out.write(buf, 0, len);
        }
        in.close();
    }

    /**
     * Returns the directory in which the job executes on the worker node.
     *
     * @param job
     * @return the full path to the directory where the job executes
     */
    public String getWorkerNodeDirectory(Job job) {
        StringBuffer workerNodeDir = new StringBuffer();
        String destDir = mSiteStore.getEnvironmentVariable(job.getSiteHandle(), "wntmp");
        destDir = (destDir == null) ? "/tmp" : destDir;

        String relativeDir = mPOptions.getRelativeDirectory();

        workerNodeDir
                .append(destDir)
                .append(File.separator)
                .append(relativeDir.replaceAll("/", "-"))
                .
                // append( File.separator ).append( job.getCompleteTCName().replaceAll( ":[:]*",
                // "-") );
                append("-")
                .append(job.getID());

        return workerNodeDir.toString();
    }

    public void useFullPathToGridStarts(boolean fullPath) {
        mUseFullPathToGridStart = fullPath;
    }
}<|MERGE_RESOLUTION|>--- conflicted
+++ resolved
@@ -408,13 +408,10 @@
     }
 
     /**
-<<<<<<< HEAD
-     * Wrap invocation with a user specified GridStart launcher
-=======
-     * <<<<<<< HEAD Indicates whether the enabling mechanism can set the X bit on the executable on
-     * the remote grid site, in addition to launching it on the remote grid stie ======= Wrap
-     * invocation with a user specified GridStart launcher
->>>>>>> 96a884ba
+     * <<<<<<< HEAD Wrap invocation with a user specified GridStart launcher ======= <<<<<<< HEAD
+     * Indicates whether the enabling mechanism can set the X bit on the executable on the remote
+     * grid site, in addition to launching it on the remote grid stie ======= Wrap invocation with a
+     * user specified GridStart launcher >>>>>>> 4.9
      *
      * @param job
      */
@@ -459,12 +456,9 @@
 
     /**
      * Indicates whether the enabling mechanism can set the X bit on the executable on the remote
-<<<<<<< HEAD
-     * grid site, in addition to launching it on the remote grid stie
-=======
-     * grid site, in addition to launching it on the remote grid stie >>>>>>> 51aae3938... PM-1461
-     * added support for gridstart launcher when we run jobs without kickstart.
->>>>>>> 96a884ba
+     * <<<<<<< HEAD grid site, in addition to launching it on the remote grid stie ======= grid
+     * site, in addition to launching it on the remote grid stie >>>>>>> 51aae3938... PM-1461 added
+     * support for gridstart launcher when we run jobs without kickstart. >>>>>>> 4.9
      *
      * @return false, as no wrapper executable is being used.
      */
