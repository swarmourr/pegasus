--- conflicted
+++ resolved
@@ -22,10 +22,7 @@
 import edu.isi.pegasus.planner.classes.Job;
 import edu.isi.pegasus.planner.classes.PegasusBag;
 import edu.isi.pegasus.planner.common.PegasusConfiguration;
-<<<<<<< HEAD
-=======
 import edu.isi.pegasus.planner.namespace.Condor;
->>>>>>> 96a884ba
 import edu.isi.pegasus.planner.namespace.Pegasus;
 import edu.isi.pegasus.planner.partitioner.graph.GraphNode;
 import edu.isi.pegasus.planner.refiner.ReplicaCatalogBridge;
@@ -34,10 +31,7 @@
 import edu.isi.pegasus.planner.transfer.Refiner;
 import java.util.ArrayList;
 import java.util.Collection;
-<<<<<<< HEAD
-=======
 import java.util.Comparator;
->>>>>>> 96a884ba
 import java.util.HashMap;
 import java.util.HashSet;
 import java.util.Iterator;
@@ -149,10 +143,7 @@
      * executable staging.
      */
     // protected boolean mAddNodesForSettingXBit;
-<<<<<<< HEAD
-
-=======
->>>>>>> 96a884ba
+
     /** The current level of the jobs being traversed. */
     private int mCurrentSILevel;
 
@@ -445,12 +436,9 @@
                 tempSet.add(newJobName);
             }
         }
-<<<<<<< HEAD
 
         // if there were any staged files
         // add the setXBitJobs for them
-=======
->>>>>>> 96a884ba
 
         // if there were any staged files
         // add the setXBitJobs for them
@@ -664,15 +652,9 @@
     }
 
     /**
-<<<<<<< HEAD
      * Signals that the traversal of the workflow is done. At this point the transfer nodes are
      * actually constructed traversing through the transfer containers and the stdin of the transfer
      * jobs written.
-=======
-     * Signals that the traversal of the workflow is done or a new level in the workflow is started.
-     * At this point the transfer nodes are actually constructed traversing through the transfer
-     * containers and the stdin of the transfer jobs written.
->>>>>>> 96a884ba
      *
      * @param stageInMap maps site names to PoolTransfer
      * @param implementation the transfer implementation to use
@@ -685,11 +667,8 @@
             Implementation implementation,
             int stageInJobType,
             boolean localTransfer) {
-<<<<<<< HEAD
-
-=======
         List<Job> txJobs = new LinkedList();
->>>>>>> 96a884ba
+
         if (stageInMap != null) {
             // traverse through the stagein map and
             // add transfer nodes per pool
@@ -705,11 +684,7 @@
                 key = (String) entry.getKey();
                 pt = (PoolTransfer) entry.getValue();
                 mLogger.log(
-<<<<<<< HEAD
-                        "Adding stage in transfer nodes for pool " + key,
-=======
                         "Adding stage in transfer nodes for site " + key,
->>>>>>> 96a884ba
                         LogManager.DEBUG_MESSAGE_LEVEL);
 
                 for (Iterator pIt = pt.getTransferContainerIterator(); pIt.hasNext(); ) {
@@ -740,12 +715,6 @@
                     // always set the type to stagein after it is created
                     tJob.setJobType(stageInJobType);
                     addJob(tJob);
-<<<<<<< HEAD
-                }
-            }
-        }
-        return new HashMap<String, PoolTransfer>();
-=======
                     txJobs.add(tJob);
                 }
             }
@@ -789,7 +758,6 @@
                             + children,
                     LogManager.DEBUG_MESSAGE_LEVEL);
         }
->>>>>>> 96a884ba
     }
 
     /**
@@ -1260,21 +1228,12 @@
         private String getRegJobName(int counter, int level) {
             StringBuffer sb = new StringBuffer();
             sb.append(Refiner.REGISTER_PREFIX);
-<<<<<<< HEAD
 
             // append the job prefix if specified in options at runtime
             if (mJobPrefix != null) {
                 sb.append(mJobPrefix);
             }
 
-=======
-
-            // append the job prefix if specified in options at runtime
-            if (mJobPrefix != null) {
-                sb.append(mJobPrefix);
-            }
-
->>>>>>> 96a884ba
             sb.append(mPool).append("_").append(level).append("_").append(counter);
 
             return sb.toString();
@@ -1327,7 +1286,6 @@
             return sb.toString();
         }
     }
-<<<<<<< HEAD
 
     protected class ClusterValue {
 
@@ -1343,23 +1301,6 @@
         /** The default constructor. */
         public ClusterValue() {}
 
-=======
-
-    protected class ClusterValue {
-
-        /** The pegasus profile key to use for lookup */
-        private String mProfileKey;
-
-        /** The default bundle value to use. */
-        private int mDefaultBundleValue;
-
-        /** The Default Pegasus profile key to use for lookup */
-        private String mDefaultProfileKey;
-
-        /** The default constructor. */
-        public ClusterValue() {}
-
->>>>>>> 96a884ba
         /**
          * Initializes the implementation
          *
