/**
 * Copyright 2007-2020 University Of Southern California
 *
 * <p>Licensed under the Apache License, Version 2.0 (the "License"); you may not use this file
 * except in compliance with the License. You may obtain a copy of the License at
 *
 * <p>http://www.apache.org/licenses/LICENSE-2.0
 *
 * <p>Unless required by applicable law or agreed to in writing, software distributed under the
 * License is distributed on an "AS IS" BASIS, WITHOUT WARRANTIES OR CONDITIONS OF ANY KIND, either
 * express or implied. See the License for the specific language governing permissions and
 * limitations under the License.
 */
package edu.isi.pegasus.planner.catalog.replica.impl;

import edu.isi.pegasus.common.logging.LogManager;
import edu.isi.pegasus.common.logging.LogManagerFactory;
import edu.isi.pegasus.common.util.CommonProperties;
import edu.isi.pegasus.planner.catalog.ReplicaCatalog;
import edu.isi.pegasus.planner.catalog.replica.ReplicaCatalogEntry;
import edu.isi.pegasus.planner.common.PegasusDBAdmin;
import java.io.File;
import java.io.FileOutputStream;
import java.io.IOException;
import java.io.OutputStream;
import java.sql.*;
import java.util.*;
import org.sqlite.SQLiteConfig;

/**
 * This class implements a replica catalog on top of a simple table in a JDBC database. This enables
 * a variety of replica catalog implementations in a transactionally safe, concurrent environment.
 * The table must be defined using the statements appropriate for your database - they are part of
 * the setup in $PEGASUS_HOME/sql/.
 *
 * <p>If you chose to use an unsupported database, please check, if your database either supports
 * sequence number, or if it supports auto increment columns. If your database supports sequences
 * (e.g. PostGreSQL), you can use a setup similar to the following (for Oracle, the autoinc can be
 * implemented via a trigger).
 *
 * <pre>
 * create sequence rc_lfn_id;
 *
 * create table rc_lfn (
 *   id      bigint default nextval('rc_lfn_id'::text),
 *   lfn     varchar(255) not null,
 *   pfn     varchar(255) not null,
 *   site    varchar(245),
 *
 *   constraint pk_rc_lfn primary key(id),
 *   constraint sk_rc_lfn unique(lfn,pfn,site)
 * );
 *
 * create index idx_rc_lfn on rc_lfn(lfn);
 *
 * create table rc_attr (
 *   id      bigint,
 *   name    varchar(64) not null,
 *   value   varchar(255) not null,
 *
 *   constraint pk_rc_attr primary key(id,name),
 *   constraint fk_rc_attr foreign key(id) references rc_lfn(id) on delete cascade
 * );
 *
 * create index idx_rc_attr on rc_attr(name);
 * </pre>
 *
 * <p>In case of databases that do not support sequences (e.g. MySQL), do not specify the <code>
 * create sequence</code>, and use an auto-increment column for the primary key instead, e.g.:
 *
 * <pre>
 * create table rc_lfn (
 *   id      bigint default null auto_increment,
 *   lfn     varchar(255) not null,
 *   pfn     varchar(255) not null,
 *   site    varchar(245),
 *
 *   constraint pk_rc_lfn primary key(id),
 *   constraint sk_rc_lfn unique(lfn,pfn,site)
 * );
 *
 * create index idx_rc_lfn on rc_lfn(lfn);
 *
 * create table rc_attr (
 *   id      bigint,
 *   name    varchar(64) not null,
 *   value   varchar(255) not null,
 *
 *   constraint pk_rc_attr primary key(id,name),
 *   constraint fk_rc_attr foreign key id references rc_lfn(id) on delete cascade
 * );
 *
 * create index idx_rc_attr on rc_attr(name);
 * </pre>
 *
 * <p>The site attribute should be specified whenever possible. For the shell planner, it will
 * always be of value "local".
 *
 * @author Jens-S. Vöckler
 * @author Yong Zhao
 * @version $Revision$
 */
public class JDBCRC implements ReplicaCatalog {
    /**
     * This message is sent whenever one of the member function is executed which relies on an
     * established database context.
     */
    private static final String c_error = "The database connection is not established";

    /** Maintains the connection to the database over the lifetime of this instance. */
    protected Connection mConnection = null;

    /** Maintains an essential set of prepared statement, ready to use. */
    protected PreparedStatement mStatements[] = null;

    /** The handle to the logging object. */
    protected LogManager mLogger;

    /** Boolean to flag whether we are operating against a SQLite backend or not. */
    protected boolean mUsingSQLiteBackend;

    /** The statement to prepare to slurp attributes. */
    private static final String mCStatements[] = { // 0:
        "SELECT m.key,m.value FROM rc_meta m WHERE lfn_id=?",
        // 1:
        "SELECT l.lfn_id,p.pfn,p.site FROM rc_lfn l LEFT JOIN rc_pfn p ON l.lfn_id=p.lfn_id WHERE l.lfn=?",
        // 2:
        "SELECT l.lfn_id,p.pfn,p.site FROM rc_lfn l LEFT JOIN rc_pfn p ON l.lfn_id=p.lfn_id WHERE l.lfn=? AND p.site=?",
        // 3:
        "DELETE l FROM rc_lfn l INNER JOIN rc_pfn p ON l.lfn_id=p.lfn_id AND l.lfn=? AND p.pfn=?",
        // 4:
        "INSERT INTO rc_meta(lfn_id,`key`,value) VALUES(?,?,?)",
        // 5:
        "DELETE FROM rc_lfn WHERE lfn=?",
        // 6:
        "DELETE FROM rc_lfn WHERE lfn_id IN"
                + " ( SELECT lfn_id FROM rc_meta m WHERE m.key=? AND m.value=? )",
        // 7:
        "DELETE FROM rc_lfn WHERE lfn_id IN"
                + " ( SELECT lfn_id FROM rc_meta m WHERE m.key=? AND m.value IS NULL )",
        // 8:
        "DELETE FROM rc_lfn WHERE lfn=? AND id IN"
                + " ( SELECT id FROM rc_meta m WHERE m.key=? AND m.value=? )",
        // 9:
        "DELETE FROM rc_lfn WHERE lfn=? AND id IN"
                + " ( SELECT id FROM rc_meta m WHERE m.key=? AND m.value IS NULL )",
        // 10:
        "DELETE l FROM rc_lfn l INNER JOIN rc_pfn p ON l.lfn_id=p.lfn_id WHERE p.site=?",
        // 11:
        "DELETE FROM rc_lfn WHERE lfn_id IN (SELECT l.lfn_id FROM rc_lfn l INNER JOIN rc_pfn p ON l.lfn_id=p.lfn_id AND l.lfn=? AND p.pfn=?)",
        // 12:
        "INSERT INTO rc_lfn(lfn) VALUES(?)",
        // 13:
        "INSERT INTO rc_pfn(lfn_id, pfn, site) VALUES(?, ?, ?)",
        // 14:
        "SELECT lfn_id,lfn FROM rc_lfn WHERE lfn=?",
        // 15:
        "SELECT lfn_id FROM rc_lfn WHERE lfn=?",
        // 16:
        "INSERT INTO rc_pfn(lfn_id, pfn, site) VALUES(?,?,?)",
        // 17:
        "INSERT INTO rc_meta(lfn_id,`key`,value) VALUES(?,?,?)"
    };

    /** Remembers if obtaining generated keys will work or not. */
    private boolean m_autoinc = false;

    /**
     * Convenience c'tor: Establishes the connection to the replica catalog database. The usual
     * suspects for the class name include:
     *
     * <pre>
     * org.postgresql.Driver
     * com.mysql.jdbc.Driver
     * com.microsoft.jdbc.sqlserver.SQLServerDriver
     * SQLite.JDBCDriver
     * sun.jdbc.odbc.JdbcOdbcDriver
     * </pre>
     *
     * @param jdbc is a string containing the full name of the java class that must be dynamically
     *     loaded. This is usually an external jar file which contains the Java database driver.
     * @param url is the database driving URL. This string is database specific, and tell the JDBC
     *     driver, at which host and port the database listens, permits additional arguments, and
     *     selects the database inside the rDBMS to connect to. Please refer to your JDBC driver
     *     documentation for the format and permitted values.
     * @param username is the database user account name to connect with.
     * @param password is the database account password to use.
     * @throws LinkageError if linking the dynamically loaded driver fails. This is a run-time
     *     error, and does not need to be caught.
     * @throws ExceptionInInitializerError if the initialization function of the driver's
     *     instantiation threw an exception itself. This is a run-time error, and does not need to
     *     be caught.
     * @throws ClassNotFoundException if the class in your jdbc parameter cannot be found in your
     *     given CLASSPATH environment. Callers must catch this exception.
     * @throws SQLException if something goes awry with the database. Callers must catch this
     *     exception.
     */
    public JDBCRC(String jdbc, String url, String username, String password)
            throws LinkageError, ExceptionInInitializerError, ClassNotFoundException, SQLException {
        this();
        // load database driver jar
        Class.forName(jdbc);
        // may throw LinkageError,
        // may throw ExceptionInInitializerError,
        // may throw ClassNotFoundException

        // establish connection to database generically
        connect(url, username, password);
        // may throws SQLException
    }

    /**
     * Default empty constructor creates an object that is not yet connected to any database. You
     * must use support methods to connect before this instance becomes usable.
     *
     * @see #connect(String, String, String)
     */
    public JDBCRC() {
        // make connection defunc
        mConnection = null;
        mStatements = null;
        mLogger = LogManagerFactory.loadSingletonInstance();
    }

    /**
     * Connects to the database. This is effectively an accessor to initialize the internal
     * connection instance variable. <b>Warning! You must call {@link java.lang.Class#forName(
     * String)} yourself to load the database JDBC driver jar!</b>
     *
     * @param url is the database driving URL. This string is database specific, and tell the JDBC
     *     driver, at which host and port the database listens, permits additional arguments, and
     *     selects the database inside the rDBMS to connect to. Please refer to your JDBC driver
     *     documentation for the format and permitted values.
     * @param username is the database user account name to connect with.
     * @param password is the database account password to use.
     * @throws SQLException if something goes awry with the database. Callers must catch this
     *     exception.
     * @see #JDBCRC(String, String, String, String)
     * @see java.sql.DriverManager#getConnection(String, String, String)
     */
    private void connect(String url, String username, String password) throws SQLException {
        // establish connection to database generically
        mConnection = DriverManager.getConnection(url, username, password);

        // special handling for sqlite
        if (url.contains("sqlite")) {
            this.mUsingSQLiteBackend = true;
        }

        // may throws SQLException
        m_autoinc = (mUsingSQLiteBackend) || mConnection.getMetaData().supportsGetGeneratedKeys();

        // prepared statements are Singletons -- prepared on demand
        mStatements = new PreparedStatement[mCStatements.length];
        for (int i = 0; i < mCStatements.length; ++i) mStatements[i] = null;
    }

    /**
     * Establishes a connection to the database from the properties. You can specify a
     * <tt>driver</tt> property to contain the class name of the JDBC driver for your database. This
     * property will be removed before attempting to connect. You must speficy a <tt>url</tt>
     * property to describe the connection. It will be removed before attempting to connect.
     *
     * @param props is the property table with sufficient settings to establish a link with the
     *     database. The minimum key required key is "url", and possibly "driver". Any other keys
     *     depend on the database driver.
     * @return true if connected, false if failed to connect.
     * @throws Error subclasses for runtime errors in the class loader.
     * @see java.sql.DriverManager#getConnection(String, Properties)
     */
    public boolean connect(Properties props) {

        boolean result = false;

        String propertiesFile = (String) props.remove("properties.file");
        boolean removePropertiesFile = false;
        File temp = null;
        if (propertiesFile == null) {
            // PM-778 no conf option specified
            // write out the properties to a file and invoke pegasus-db-admin
            // create a temporary file in directory
            temp = writeOutProperties(props);
            propertiesFile = temp.getAbsolutePath();
            removePropertiesFile = true;
        }
        PegasusDBAdmin check = new PegasusDBAdmin(mLogger);
        check.checkJDBCRCForCompatibility(propertiesFile);
        if (removePropertiesFile && temp != null) {
            temp.delete();
        }

        // class loader: Will propagate any runtime errors!!!
        String driver = (String) props.remove("db.driver");

        Properties localProps =
                CommonProperties.matchingSubset((Properties) props.clone(), "db", false);

        String url = (String) localProps.remove("url");
        if (url == null || url.length() == 0) {
            return result;
        }

        try {
            if (driver != null) {
                // only support mysql, sqlite and postgres for time being
                if (driver.equalsIgnoreCase("MySQL")) {
                    driver = "com.mysql.jdbc.Driver";
                } else if (driver.equalsIgnoreCase("Postgres")) {
                    driver = "org.postgresql.Driver";
                } else if (driver.equalsIgnoreCase("sqlite")) {
                    driver = "org.sqlite.JDBC";
                    // foreign key support needs to be enabled
                    // per connection PRAGMA foreign_keys ON
                    SQLiteConfig config = new SQLiteConfig();
                    config.enforceForeignKeys(true);
                    config.setBusyTimeout(props.getProperty("db.timeout", "30") + "000");
                    localProps.putAll(config.toProperties());
                    mUsingSQLiteBackend = true;
                }
                Class.forName(driver);
            }
        } catch (Exception e) {
            mLogger.log(
                    "While connecting to JDBCRC Replica Catalog",
                    e,
                    LogManager.DEBUG_MESSAGE_LEVEL);
            return result;
        }

        try {
            mLogger.log(
                    "Connecting to Database Backend " + url + " with properties " + localProps,
                    LogManager.DEBUG_MESSAGE_LEVEL);
            mConnection = DriverManager.getConnection(url, localProps);

            // JDBC sqlite driver returns false, but does support autoincrement of keys
            m_autoinc = mUsingSQLiteBackend || mConnection.getMetaData().supportsGetGeneratedKeys();

            // prepared statements are Singletons -- prepared on demand
            mStatements = new PreparedStatement[mCStatements.length];
            for (int i = 0; i < mCStatements.length; ++i) {
                mStatements[i] = null;
            }

            result = true;
        } catch (SQLException e) {
            mLogger.log(
                    "While connecting to JDBCRC Replica Catalog",
                    e,
                    LogManager.DEBUG_MESSAGE_LEVEL);
            result = false;
        }

        return result;
    }

    /** Explicitely free resources before the garbage collection hits. */
    public void close() {

        if (mConnection != null) {
            try {
                if (!mConnection.getAutoCommit()) mConnection.commit();
            } catch (SQLException e) {
                // ignore
            }
        }

        if (mStatements != null) {
            try {
                for (int i = 0; i < mCStatements.length; ++i) {
                    if (mStatements[i] != null) {
                        mStatements[i].close();
                        mStatements[i] = null;
                    }
                }
            } catch (SQLException e) {
                // ignore
            } finally {
                mStatements = null;
            }
        }

        if (mConnection != null) {
            try {
                mConnection.close();
            } catch (SQLException e) {
                // ignore
            } finally {
                mConnection = null;
            }
        }
    }

    /**
     * Predicate to check, if the connection with the catalog's implementation is still active. This
     * helps determining, if it makes sense to call <code>close()</code>.
     *
     * @return true, if the implementation is disassociated, false otherwise.
     * @see #close()
     */
    public boolean isClosed() {
        return (mConnection == null);
    }

    /**
     * Quotes a string that may contain special SQL characters.
     *
     * @param s is the raw string.
     * @return the quoted string, which may be just the input string.
     */
    protected String quote(String s) {
        if (s.indexOf('\'') != -1) {
            StringBuffer result = new StringBuffer();
            for (int i = 0; i < s.length(); ++i) {
                char ch = s.charAt(i);
                result.append(ch);
                if (ch == '\'') result.append(ch);
            }
            return result.toString();
        } else {
            return s;
        }
    }

    /**
     * Singleton manager for prepared statements. This instruction checks that a prepared statement
     * is ready to use, and will create an instance of the prepared statement, if it was unused
     * previously.
     *
     * @param i is the index which prepared statement to check.
     * @return a handle to the prepared statement.
     */
    protected PreparedStatement getStatement(int i) throws SQLException {
        if (mStatements[i] == null) {
            mStatements[i] = mConnection.prepareStatement(mCStatements[i]);
        } else mStatements[i].clearParameters();

        return mStatements[i];
    }

    /**
     * Retrieves the entry for a given filename and site handle from the replica catalog.
     *
     * @param lfn is the logical filename to obtain information for.
     * @param handle is the resource handle to obtain entries for.
     * @return the (first) matching physical filename, or <code>null</code> if no match was found.
     */
    public String lookup(String lfn, String handle) {
        String result = null;
        int which = (handle == null ? 1 : 2);
        String query = mCStatements[which];

        // sanity check
        if (lfn == null) return result;
        if (mConnection == null) throw new RuntimeException(c_error);

        try {
            PreparedStatement ps = getStatement(which);
            ps.setString(1, quote(lfn));
            if (handle != null) ps.setString(2, quote(handle));

            // there should only be one result
            ResultSet rs = ps.executeQuery();
            if (rs.next()) result = rs.getString("pfn");
            rs.close();

        } catch (SQLException e) {
            throw new RuntimeException(
                    "Unable to query database about " + query + ": " + e.getMessage());
        }
        return result;
    }

    /**
     * Slurps all attributes from related to a mapping into a map.
     *
     * @param id is the reference id to slurp from as string. Especially Postgres's indexing
     *     mechanism goes from tables scans to btrees, if the numeric key is represented as a
     *     string. Strings should be safe for other databases, too.
     * @return a Map with the attributes, which may be empty.
     */
    private Map attributes(String id, String handle) throws SQLException {
        Map result = new TreeMap();
        if (handle != null && !handle.equals("NULL")) {
            result.put(ReplicaCatalogEntry.RESOURCE_HANDLE, handle);
        }

        // sanity checks
        if (id == null) return result;

        // parametrize
        PreparedStatement ps = getStatement(0);
        ps.setString(1, id);

        // slurp results
        ResultSet rs = ps.executeQuery();
        while (rs.next()) result.put(rs.getString(1), rs.getString(2));

        // done
        rs.close();
        return result;
    }

    /**
     * Retrieves all entries for a given LFN from the replica catalog. Each entry in the result set
     * is a tuple of a PFN and all its attributes.
     *
     * @param lfn is the logical filename to obtain information for.
     * @return a collection of replica catalog entries
     * @see ReplicaCatalogEntry
     */
    @Override
    public Collection lookup(String lfn) {
        List result = new ArrayList();

        // sanity check
        if (lfn == null) return result;
        if (mConnection == null) throw new RuntimeException(c_error);

        // start to ask
        String query = "SELECT lfn_id FROM rc_lfn WHERE lfn='" + lfn + "'";
        try {
            Statement st = mConnection.createStatement();
            ResultSet rs = st.executeQuery(query);
            if (rs.next()) {
                String id = rs.getString("lfn_id");
                st.close();
                rs.close();
                query = "SELECT pfn, site FROM rc_pfn WHERE lfn_id=" + id;
                st = mConnection.createStatement();
                rs = st.executeQuery(query);
                while (rs.next()) {
                    result.add(
                            new ReplicaCatalogEntry(
                                    rs.getString("pfn"), attributes(id, rs.getString("site"))));
                }
                st.close();
                rs.close();
            }
        } catch (SQLException e) {
            throw new RuntimeException(
                    "Unable to query database about " + query + ": " + e.getMessage());
        }
        return result;
    }

    /**
     * Retrieves all entries for a given LFN from the replica catalog. Each entry in the result set
     * is just a PFN string. Duplicates are reduced through the set paradigm.
     *
     * @param lfn is the logical filename to obtain information for.
     * @return a set of PFN strings
     */
    public Set lookupNoAttributes(String lfn) {
        Set result = new TreeSet();
        String query = mCStatements[1];

        // sanity check
        if (lfn == null) return result;
        if (mConnection == null) throw new RuntimeException(c_error);

        // start to ask
        try {
            PreparedStatement ps = getStatement(1);
            ps.setString(1, quote(lfn));

            ResultSet rs = ps.executeQuery(query);
            while (rs.next()) result.add(rs.getString("pfn"));

            rs.close();
        } catch (SQLException e) {
            throw new RuntimeException(
                    "Unable to query database about " + query + ": " + e.getMessage());
        }

        // done
        return result;
    }

    /**
     * Retrieves multiple entries for a given logical filename, up to the complete catalog.
     * Retrieving full catalogs should be harmful, but may be helpful in an online display or
     * portal.
     *
     * @param lfns is a set of logical filename strings to look up.
     * @return a map indexed by the LFN. Each value is a collection of replica catalog entries for
     *     the LFN.
     * @see org.griphyn.common.catalog.ReplicaCatalogEntry
     */
    public Map lookup(Set lfns) {
        Map result = new HashMap();
        String query = mCStatements[1];

        // sanity check
        if (lfns == null || lfns.size() == 0) return result;
        if (mConnection == null) throw new RuntimeException(c_error);

        try {
            ResultSet rs = null;
            PreparedStatement ps = getStatement(1);
            for (Iterator i = lfns.iterator(); i.hasNext(); ) {
                List value = new ArrayList();
                String lfn = (String) i.next();
                ps.setString(1, quote(lfn));
                rs = ps.executeQuery();
                while (rs.next()) {
                    value.add(
                            new ReplicaCatalogEntry(
                                    rs.getString("pfn"),
                                    attributes(rs.getString("lfn_id"), rs.getString("site"))));
                }
                rs.close();
                result.put(lfn, value);
            }
        } catch (SQLException e) {
            throw new RuntimeException(
                    "Unable to query database with " + query + ": " + e.getMessage());
        }
        return result;
    }

    /**
     * Retrieves multiple entries for a given logical filename, up to the complete catalog.
     * Retrieving full catalogs should be harmful, but may be helpful in an online display or
     * portal.
     *
     * @param lfns is a set of logical filename strings to look up.
     * @return a map indexed by the LFN. Each value is a set of PFN strings.
     */
    public Map lookupNoAttributes(Set lfns) {
        Map result = new HashMap();
        String query = mCStatements[1];

        // sanity check
        if (lfns == null || lfns.size() == 0) return result;
        if (mConnection == null) throw new RuntimeException(c_error);

        try {
            ResultSet rs = null;
            PreparedStatement ps = getStatement(1);
            for (Iterator i = lfns.iterator(); i.hasNext(); ) {
                Set value = new TreeSet();
                String lfn = (String) i.next();
                ps.setString(1, quote(lfn));
                rs = ps.executeQuery();
                while (rs.next()) {
                    value.add(rs.getString("pfn"));
                }
                rs.close();
                result.put(lfn, value);
            }
        } catch (SQLException e) {
            throw new RuntimeException(
                    "Unable to query database with " + query + ": " + e.getMessage());
        }
        return result;
    }

    /**
     * Retrieves multiple entries for a given logical filename, up to the complete catalog.
     * Retrieving full catalogs should be harmful, but may be helpful in online display or portal.
     *
     * <p>
     *
     * @param lfns is a set of logical filename strings to look up.
     * @param handle is the resource handle, restricting the LFNs.
     * @return a map indexed by the LFN. Each value is a collection of replica catalog entries (all
     *     attributes).
     * @see ReplicaCatalogEntry
     */
    public Map lookup(Set lfns, String handle) {
        Map result = new HashMap();
        int which = (handle == null ? 1 : 2);
        String query = mCStatements[which];

        // sanity check
        if (lfns == null || lfns.size() == 0) return result;
        if (mConnection == null) throw new RuntimeException(c_error);

        try {
            ResultSet rs = null;
            PreparedStatement ps = getStatement(which);
            if (handle != null) ps.setString(2, quote(handle));

            for (Iterator i = lfns.iterator(); i.hasNext(); ) {
                List value = new ArrayList();
                String lfn = (String) i.next();
                ps.setString(1, quote(lfn));
                rs = ps.executeQuery();
                while (rs.next()) {
                    value.add(
                            new ReplicaCatalogEntry(
                                    rs.getString("pfn"),
                                    attributes(rs.getString("lfn_id"), rs.getString("site"))));
                }
                rs.close();
                result.put(lfn, value);
            }
        } catch (SQLException e) {
            throw new RuntimeException(
                    "Unable to query database with " + query + ": " + e.getMessage());
        }
        return result;
    }

    /**
     * Retrieves multiple entries for a given logical filename, up to the complete catalog.
     * Retrieving full catalogs should be harmful, but may be helpful in online display or portal.
     *
     * <p>
     *
     * @param lfns is a set of logical filename strings to look up.
     * @param handle is the resource handle, restricting the LFNs.
     * @return a map indexed by the LFN. Each value is a set of physical filenames.
     */
    public Map lookupNoAttributes(Set lfns, String handle) {
        Map result = new HashMap();
        int which = (handle == null ? 1 : 2);
        String query = mCStatements[which];

        // sanity check
        if (lfns == null || lfns.size() == 0) return result;
        if (mConnection == null) throw new RuntimeException(c_error);

        try {
            ResultSet rs = null;
            PreparedStatement ps = getStatement(which);
            if (handle != null) ps.setString(2, quote(handle));

            for (Iterator i = lfns.iterator(); i.hasNext(); ) {
                Set value = new TreeSet();
                String lfn = (String) i.next();
                ps.setString(1, quote(lfn));
                rs = ps.executeQuery();
                while (rs.next()) {
                    value.add(rs.getString("pfn"));
                }
                rs.close();
                result.put(lfn, value);
            }
        } catch (SQLException e) {
            throw new RuntimeException(
                    "Unable to query database with " + query + ": " + e.getMessage());
        }
        return result;
    }

    /**
     * Retrieves multiple entries for a given logical filename, up to the complete catalog.
     * Retrieving full catalogs should be harmful, but may be helpful in online display or portal.
     *
     * @param constraints is mapping of keys 'lfn', 'pfn', or any attribute name, e.g. the resource
     *     handle 'site', to a string that has some meaning to the implementing system. This can be
     *     a SQL wildcard for queries, or a regular expression for Java-based memory collections.
     *     Unknown keys are ignored. Using an empty map requests the complete catalog.
     * @return a map indexed by the LFN. Each value is a collection of replica catalog entries.
     * @see ReplicaCatalogEntry
     */
    public Map lookup(Map constraints) {
        Map result = new TreeMap();

        // more sanity
        if (mConnection == null) throw new RuntimeException(c_error);

        // prepare statement
        StringBuffer q = new StringBuffer(256);
        q.append(
                "SELECT DISTINCT l.lfn_id,l.lfn,p.pfn,p.site FROM rc_lfn l "
                        + "LEFT JOIN rc_pfn p ON l.lfn_id=p.lfn_id "
                        + "LEFT JOIN rc_meta m ON l.lfn_id=m.lfn_id ");
        StringBuffer cond = new StringBuffer(256);

        for (Iterator i = constraints.keySet().iterator(); i.hasNext(); ) {
            String s = "";
            String key = (String) i.next();

            if (cond.length() == 0) {
                cond.append("WHERE ");
            } else {
                cond.append("AND ");
            }
            if (key.equals("lfn")) {
                cond.append("l.lfn='" + constraints.get("lfn") + "' ");
            } else if (key.equals("pfn")) {
                cond.append("p.pfn='" + constraints.get("pfn") + "' ");
            } else if (key.equals(ReplicaCatalogEntry.RESOURCE_HANDLE)) {
                cond.append(
                        "p.site='" + constraints.get(ReplicaCatalogEntry.RESOURCE_HANDLE) + "' ");
            } else {
                cond.append("m.key='" + key + "' ");
            }
        }
        q.append(cond.toString());

        // start to ask
        String lfn = null;
        ReplicaCatalogEntry pair = null;
        String query = q.toString();
        try {
            Statement st = mConnection.createStatement();
            ResultSet rs = st.executeQuery(query);
            while (rs.next()) {
                lfn = rs.getString("lfn");
                pair =
                        new ReplicaCatalogEntry(
                                rs.getString("pfn"),
                                attributes(rs.getString("lfn_id"), rs.getString("site")));

                // add list, if the LFN does not already exist
                if (!result.containsKey(lfn)) {
                    result.put(lfn, new ArrayList());
                }

                // now add to the list
                ((List) result.get(lfn)).add(pair);
            }
            rs.close();
            st.close();
        } catch (SQLException e) {
            throw new RuntimeException(
                    "Unable to query database about " + query + ": " + e.getMessage());
        }
        return result;
    }

    /**
     * Lists all logical filenames in the catalog.
     *
     * @return A set of all logical filenames known to the catalog.
     */
    public Set list() {
        // short-cut
        return list(null);
    }

    /**
     * Lists a subset of all logical filenames in the catalog.
     *
     * @param constraint is a constraint for the logical filename only. It is a string that has some
     *     meaning to the implementing system. This can be a SQL wildcard for queries, or a regular
     *     expression for Java-based memory collections.
     * @return A set of logical filenames that match. The set may be empty
     */
    public Set list(String constraint) {
        Set result = new TreeSet();

        // more sanity
        if (mConnection == null) throw new RuntimeException(c_error);

        String query = "[no query]";
        try {
            query = mCStatements[14];
            PreparedStatement ps = getStatement(14);
            if (constraint == null) {
                ps.setString(1, quote("%"));
            } else {
                ps.setString(1, quote(constraint));
            }

            ResultSet rs = ps.executeQuery();
            while (rs.next()) {
                result.add(rs.getString("lfn"));
            }
            rs.close();

        } catch (SQLException e) {
            e.printStackTrace();
            throw new RuntimeException(
                    "Unable to query database about " + query + ": " + e.getMessage());
        }
        return result;
    }

    /**
     * @param lfn
     * @param tuple
     * @return
     */
    public int lookupAndDelete(String lfn, ReplicaCatalogEntry tuple) {

        // sanity check
        if (lfn == null) {
            return 0;
        }
        if (mConnection == null) {
            throw new RuntimeException(c_error);
        }

        String query = "SELECT lfn_id FROM rc_lfn WHERE lfn='" + lfn + "'";
        try {
            Statement st = mConnection.createStatement();
            ResultSet rs = st.executeQuery(query);
            if (rs.next()) {
                String id = rs.getString("lfn_id");
                st.close();
                rs.close();
                query =
                        "SELECT lfn_id FROM rc_pfn WHERE lfn_id="
                                + id
                                + " AND pfn='"
                                + quote(tuple.getPFN())
                                + "' AND site";
                query +=
                        tuple.getResourceHandle() == null
                                ? " IS NULL"
                                : "='" + quote(tuple.getResourceHandle()) + "'";
                st = mConnection.createStatement();
                rs = st.executeQuery(query);
                if (!rs.next()) {
                    return 0;
                }

                query = "SELECT `key`, value FROM rc_meta WHERE lfn_id=" + id;
                st = mConnection.createStatement();
                rs = st.executeQuery(query);
                while (rs.next()) {
                    String key = rs.getString("key");
                    String value = rs.getString("value");
                    if (key != null
                            && (!tuple.hasAttribute(key)
                                    || (value != null && !tuple.getAttribute(key).equals(value)))) {
                        st.close();
                        rs.close();
                        return 0;
                    }
                }
                st.close();
                rs.close();
                query = "DELETE FROM rc_lfn WHERE lfn_id=" + id;
                st = mConnection.createStatement();
                int result = st.executeUpdate(query);
                st.close();
                rs.close();
                return result;
            }
        } catch (SQLException e) {
            throw new RuntimeException(
                    "Unable to query database about " + query + ": " + e.getMessage());
        }
        return 0;
    }

    /**
     * Inserts a new mapping into the replica catalog.
     *
     * @param lfn is the logical filename under which to book the entry.
     * @param tuple is the physical filename and associated PFN attributes.
     * @return number of insertions, should always be 1. On failure, throw an exception, don't use
     *     zero.
     */
    @Override
    public int insert(String lfn, ReplicaCatalogEntry tuple) {
        // sanity checks
        if (lfn == null || tuple == null) return 0;
        if (mConnection == null) throw new RuntimeException(c_error);

        // delete previous mapping associated to the lfn
        lookupAndDelete(lfn, tuple);

        String query = "[no query]";
        int result = 0;
        boolean autoCommitWasOn = false;
        int state = 0;

        try {
            String id = null;
            // check if the lfn already exists
            PreparedStatement ps = getStatement(15);
            ps.setString(1, quote(lfn));
            ResultSet rs = ps.executeQuery();
            if (rs.next()) {
                id = rs.getString(1);
                rs.close();
            }

            if ((autoCommitWasOn = mConnection.getAutoCommit())) mConnection.setAutoCommit(false);
            state++; // state == 1

            String resourceHandle = tuple.getResourceHandle();

            if (id == null) {
                query = "INSERT INTO rc_lfn(lfn) VALUES(?)";
                ps =
                        this.mUsingSQLiteBackend
                                ? mConnection.prepareStatement(query)
                                : mConnection.prepareStatement(
                                        query, Statement.RETURN_GENERATED_KEYS);
                ps.setString(1, quote(lfn));
                // sqlite driver complains if Statement.RETURN_GENERATED_KEYS is set, even though
                // the id's are set in the ResultSet
                result = ps.executeUpdate();
                state++; // state == 2

                rs = ps.getGeneratedKeys();
                if (rs.next()) {
                    id = rs.getString(1);
                } else {
                    throw new SQLException("Unable to access autogenerated key");
                }
                rs.close();
                ps.close();
            }
            state++; // state == 3

            // Add PFN and site attributes
            ps = getStatement(16);
            ps.setString(1, id);
            ps.setString(2, quote(tuple.getPFN()));
            if (resourceHandle == null) {
                ps.setNull(3, Types.VARCHAR);
            } else {
                ps.setString(3, resourceHandle);
            }
            ps.executeUpdate();
            state++; // state == 4

            // Add metadata
            ps = getStatement(17);
            ps.setLong(1, Long.parseLong(id));

            for (Iterator i = tuple.getAttributeIterator(); i.hasNext(); ) {
                String name = (String) i.next();
                if (name.equals(ReplicaCatalogEntry.RESOURCE_HANDLE)) {
                    continue;
                }
                Object value = tuple.getAttribute(name);
                ps.setString(2, name);
                if (value == null) {
                    ps.setNull(3, Types.VARCHAR);
                } else {
                    ps.setString(3, value instanceof String ? (String) value : value.toString());
                }
                ps.executeUpdate();
                //                    ps.close();
            }

            state++; // state == 5
            mConnection.commit();

        } catch (SQLException e) {
            try {
                if (state > 0 && state < 5) {
                    mConnection.rollback();
                }
            } catch (SQLException e2) {
                // ignore rollback problems
            }
            e.printStackTrace();
            throw new RuntimeException(
                    "Unable to tell database "
                            + query
                            + " (state="
                            + state
                            + "): "
                            + e.getMessage());

        } finally {
            // restore original auto-commit state
            try {
                if (autoCommitWasOn) mConnection.setAutoCommit(true);
            } catch (SQLException e) {
                // ignore
            }
        }
        return result;
    }

    /**
     * Inserts a new mapping into the replica catalog. This is a convenience function exposing the
     * resource handle. Internally, the <code>ReplicaCatalogEntry</code> element will be contructed,
     * and passed to the appropriate insert function.
     *
     * @param lfn is the logical filename under which to book the entry.
     * @param pfn is the physical filename associated with it.
     * @param handle is a resource handle where the PFN resides.
     * @return number of insertions, should always be 1. On failure, throw an exception, don't use
     *     zero.
     * @see #insert(String, ReplicaCatalogEntry)
     * @see ReplicaCatalogEntry
     */
    public int insert(String lfn, String pfn, String handle) {
        return insert(lfn, new ReplicaCatalogEntry(pfn, handle));
    }

    /**
     * Inserts multiple mappings into the replica catalog. The input is a map indexed by the LFN.
     * The value for each LFN key is a collection of replica catalog entries.
     *
     * @param x is a map from logical filename string to list of replica catalog entries.
     * @return the number of insertions.
     * @see org.griphyn.common.catalog.ReplicaCatalogEntry
     */
    public int insert(Map x) {
        int result = 0;

        // sanity checks
        if (x == null || x.size() == 0) return result;
        if (mConnection == null) throw new RuntimeException(c_error);
        String query = "";

        try {
            Statement st = mConnection.createStatement();
            List<String> lfns = new ArrayList<String>((Set<String>) x.keySet());

            // check if the lfn already exists
            for (String lfn : lfns) {
                query +=
                        query.isEmpty()
                                ? "SELECT lfn_id, lfn FROM rc_lfn WHERE lfn='" + lfn + "'"
                                : " OR lfn='" + lfn + "'";
            }
            if (!query.isEmpty()) {
                ResultSet rs = st.executeQuery(query);
                Map<String, List<ReplicaCatalogEntry>> ids =
                        new HashMap<String, List<ReplicaCatalogEntry>>();
                Map<String, String> lfnToID = new HashMap<String, String>();
                while (rs.next()) {
                    ids.put(rs.getString(1), (List<ReplicaCatalogEntry>) x.get(rs.getString(2)));
                    lfnToID.put(rs.getString(2), rs.getString(1));
                }
                rs.close();

                // delete previous mappings associated to the lfns
                st = mConnection.createStatement();
                query = "";

                for (String lfn : lfns) {
                    List<ReplicaCatalogEntry> value = (List<ReplicaCatalogEntry>) x.get(lfn);

                    if (value != null) {
                        for (ReplicaCatalogEntry tuple : value) {
                            // sanity checks
                            if (lfn == null || tuple == null) return 0;
                            if (mConnection == null) throw new RuntimeException(c_error);

                            String rh =
                                    tuple.getResourceHandle() == null
                                            ? " IS NULL"
                                            : "='" + quote(tuple.getResourceHandle());
                            query += query.isEmpty() ? "SELECT lfn_id FROM rc_pfn WHERE " : " OR ";
                            query +=
                                    "(lfn_id="
                                            + lfnToID.get(lfn)
                                            + " AND pfn='"
                                            + quote(tuple.getPFN())
                                            + "' AND site"
                                            + rh
                                            + "')";
                        }
                    }
                }
                List<String> lfnsToDelete = new ArrayList<String>();
                if (!query.isEmpty()) {
                    rs = st.executeQuery(query);
                    while (rs.next()) {
                        lfnsToDelete.add(rs.getString(1));
                    }
                    rs.close();

                    // check meta table
                    st = mConnection.createStatement();
                    query = "";

                    for (String lfnID : lfnsToDelete) {
                        query +=
                                query.isEmpty()
                                        ? "SELECT lfn_id, `key`, value FROM rc_meta WHERE "
                                        : " OR ";
                        query += "lfn_id=" + lfnID;
                    }
                    if (!query.isEmpty()) {
                        rs = st.executeQuery(query);
                        while (rs.next()) {
                            String id = rs.getString(1);
                            String key = rs.getString(2);
                            String val = rs.getString(3);
                            List<ReplicaCatalogEntry> value = (List<ReplicaCatalogEntry>) x.get(id);

                            if (value != null) {
                                for (ReplicaCatalogEntry tuple : value) {
                                    if (key != null
                                            && (!tuple.hasAttribute(key)
<<<<<<< HEAD
                                                    || (val != null
                                                            && !tuple.getAttribute(key)
                                                                    .equals(val)))) {
=======
                                            || (val != null
                                            && !tuple.getAttribute(key)
                                            .equals(val)))) {
>>>>>>> 45f00f37
                                        lfnsToDelete.remove(id);
                                    }
                                }
                            }
                        }
                        rs.close();
                    }
                }

                // delete LFNs
                query = "";
                for (String lfnID : lfnsToDelete) {
                    query += query.isEmpty() ? "DELETE FROM rc_lfn WHERE " : " OR ";
                    query += "lfn_id=" + lfnID;
                }
                if (!query.isEmpty()) {
                    st.executeUpdate(query);
                }
            }
            mConnection.setAutoCommit(false);

            // insert LFNs
            int countInserts = 0;
            for (String lfn : lfns) {
                List<ReplicaCatalogEntry> value = (List<ReplicaCatalogEntry>) x.get(lfn);
                if (value != null) {
                    for (ReplicaCatalogEntry tuple : value) {
                        st.addBatch("INSERT INTO rc_lfn(lfn) VALUES('" + lfn + "')");
                        countInserts++;
                    }
                }
            }
            int totalInserts = countInserts;
            st.executeBatch();
            ResultSet rs = st.getGeneratedKeys();
            List<String> generatedKeys = new ArrayList<String>();
            while (rs.next()) {
                generatedKeys.add(rs.getString(1));
            }
            rs.close();

            // Add PFN and site attributes
            st = mConnection.createStatement();
            int index = 0;
            for (String lfn : lfns) {
                List<ReplicaCatalogEntry> value = (List<ReplicaCatalogEntry>) x.get(lfn);
                if (value != null) {
                    for (ReplicaCatalogEntry tuple : value) {
<<<<<<< HEAD
=======
                        String indexID = mUsingSQLiteBackend
                                ? Integer.toString((Integer.parseInt(generatedKeys.get(0)) - (countInserts-- -1)))
                                : generatedKeys.get(index);
>>>>>>> 45f00f37
                        String rh =
                                tuple.getResourceHandle() == null
                                        ? "NULL"
                                        : tuple.getResourceHandle();
                        st.addBatch(
                                "INSERT INTO rc_pfn(lfn_id, pfn, site) VALUES('"
<<<<<<< HEAD
                                        + generatedKeys.get(index)
=======
                                        + indexID
>>>>>>> 45f00f37
                                        + "','"
                                        + quote(tuple.getPFN())
                                        + "','"
                                        + rh
                                        + "')");

                        // Add metadata
                        for (Iterator i = tuple.getAttributeIterator(); i.hasNext(); ) {
                            String name = (String) i.next();
                            if (name.equals(ReplicaCatalogEntry.RESOURCE_HANDLE)) {
                                continue;
                            }
                            String val =
                                    tuple.getAttribute(name) == null
                                            ? "NULL"
                                            : tuple.getAttribute(name) instanceof String
<<<<<<< HEAD
                                                    ? (String) tuple.getAttribute(name)
                                                    : tuple.getAttribute(name).toString();
                            st.addBatch(
                                    "INSERT INTO rc_meta(lfn_id,`key`,value) VALUES('"
                                            + generatedKeys.get(index)
=======
                                            ? (String) tuple.getAttribute(name)
                                            : tuple.getAttribute(name).toString();
                            st.addBatch(
                                    "INSERT INTO rc_meta(lfn_id,`key`,value) VALUES('"
                                            + indexID
>>>>>>> 45f00f37
                                            + "','"
                                            + name
                                            + "','"
                                            + val
                                            + "')");
                        }
                    }
                }
                index++;
            }
            st.executeBatch();
            result = mUsingSQLiteBackend ? totalInserts : generatedKeys.size();
            mConnection.setAutoCommit(true);

        } catch (SQLException e) {
            throw new RuntimeException("Unable to tell database: " + e.getMessage());
        }

        // done
        return result;
    }

    /**
     * Deletes multiple mappings into the replica catalog. The input is a map indexed by the LFN.
     * The value for each LFN key is a collection of replica catalog entries. On setting
     * matchAttributes to false, all entries having matching lfn pfn mapping to an entry in the Map
     * are deleted. However, upon removal of an entry, all attributes associated with the pfn also
     * evaporate (cascaded deletion).
     *
     * @param x is a map from logical filename string to list of replica catalog entries.
     * @param matchAttributes whether mapping should be deleted only if all attributes match.
     * @return the number of deletions.
     * @see ReplicaCatalogEntry
     */
    public int delete(Map x, boolean matchAttributes) {

        int result = 0;

        // do a sequential delete for the time being
        for (Iterator it = x.entrySet().iterator(); it.hasNext(); ) {
            Map.Entry entry = (Map.Entry) it.next();
            String lfn = (String) entry.getKey();
            Collection c = (Collection) entry.getValue();

            // iterate through all RCE's for this lfn and delete
            for (Iterator rceIt = c.iterator(); rceIt.hasNext(); ) {
                ReplicaCatalogEntry rce = (ReplicaCatalogEntry) rceIt.next();

                if (matchAttributes) {
                    // we are deleting a very specific mapping
                    result += delete(lfn, rce);
                } else {
                    // deleting the lfn and pfn mapping, and rely on
                    // cascaded deletes to delete the associated
                    // attributes.
                    result += this.delete(lfn, rce.getPFN());
                }
            }
        }
        return result;
    }

    /**
     * Deletes a specific mapping from the replica catalog. We don't care about the resource handle.
     * More than one entry could theoretically be removed. Upon removal of an entry, all attributes
     * associated with the PFN also evaporate (cascading deletion).
     *
     * @param lfn is the logical filename in the tuple.
     * @param pfn is the physical filename in the tuple.
     * @return the number of removed entries.
     */
    public int delete(String lfn, String pfn) {
        int result = 0;
        int which = mUsingSQLiteBackend ? 11 : 3;
        String query = mCStatements[which];

        // sanity checks
        if (lfn == null || pfn == null) return result;
        if (mConnection == null) throw new RuntimeException(c_error);

        // prepare statement
        try {
            PreparedStatement ps = getStatement(which);
            ps.setString(1, quote(lfn));
            ps.setString(2, quote(pfn));
            result = ps.executeUpdate();

        } catch (SQLException e) {
            e.printStackTrace();
            throw new RuntimeException("Unable to tell database " + query + ": " + e.getMessage());
        }

        // done
        return result;
    }

    /**
     * Deletes a very specific mapping from the replica catalog. The LFN must matches the PFN, and
     * all PFN attributes specified in the replica catalog entry. More than one entry could
     * theoretically be removed. Upon removal of an entry, all attributes associated with the PFN
     * also evaporate (cascading deletion).
     *
     * @param lfn is the logical filename in the tuple.
     * @param tuple is a description of the PFN and its attributes.
     * @return the number of removed entries, either 0 or 1.
     */
    @Override
    public int delete(String lfn, ReplicaCatalogEntry tuple) {
        int result = 0;
        StringBuilder query = new StringBuilder("[no query]");

        // sanity checks
        if (lfn == null || tuple == null) return result;
        if (mConnection == null) throw new RuntimeException(c_error);

        try {
            query =
                    new StringBuilder("SELECT lfn_id FROM rc_lfn WHERE lfn='")
                            .append(lfn)
                            .append("'");
            Statement st = mConnection.createStatement();
            ResultSet rs = st.executeQuery(query.toString());
            if (!rs.next()) {
                return result;
            }
            int id = rs.getInt("lfn_id");
            st.close();
            rs.close();

            query =
                    new StringBuilder("SELECT `key`, value FROM rc_meta " + "WHERE lfn_id=")
                            .append(id);
            st = mConnection.createStatement();
            rs = st.executeQuery(query.toString());
            while (rs.next()) {
                String key = rs.getString("key");
                String value = rs.getString("value");
                if (key != null
                        && (!tuple.hasAttribute(key)
                                || (value != null && !tuple.getAttribute(key).equals(value)))) {
                    st.close();
                    rs.close();
                    return result;
                }
            }
            st.close();
            rs.close();

            query =
                    new StringBuilder("SELECT COUNT(lfn_id) AS c " + "FROM rc_pfn WHERE lfn_id=")
                            .append(id);
            st = mConnection.createStatement();
            rs = st.executeQuery(query.toString());
            if (!rs.next()) {
                return result;
            }
            int count = rs.getInt("c");

            query = new StringBuilder(256);
            if (count > 1) {
                query.append("DELETE FROM rc_pfn WHERE lfn_id=")
                        .append(id)
                        .append(" AND pfn='")
                        .append(tuple.getPFN())
                        .append("'");

                if (tuple.getResourceHandle() != null) {
                    query.append(" AND site='")
                            .append(quote(tuple.getResourceHandle()))
                            .append("'");
                }
            } else {
                query.append("DELETE FROM rc_lfn WHERE lfn_id=").append(id);
            }
            st = mConnection.createStatement();
            result = st.executeUpdate(query.toString());
            st.close();
            rs.close();
            return result;

        } catch (SQLException e) {
            throw new RuntimeException("Unable to tell database " + query + ": " + e.getMessage());
        }
    }

    /**
     * Deletes all PFN entries for a given LFN from the replica catalog where the PFN attribute is
     * found, and matches exactly the object value. This method may be useful to remove all replica
     * entries that have a certain MD5 sum associated with them. It may also be harmful overkill.
     *
     * @param lfn is the logical filename to look for.
     * @param name is the PFN attribute name to look for.
     * @param value is an exact match of the attribute value to match.
     * @return the number of removed entries.
     */
    public int delete(String lfn, String name, Object value) {
        Map map = new HashMap();
        map.put(name, value);
        return delete(lfn, new ReplicaCatalogEntry(lfn, map));
    }

    /**
     * Deletes all PFN entries for a given LFN from the replica catalog where the resource handle is
     * found. Karan requested this convenience method, which can be coded like
     *
     * <pre>
     *  delete( lfn, RESOURCE_HANDLE, handle )
     * </pre>
     *
     * @param lfn is the logical filename to look for.
     * @param handle is the resource handle
     * @return the number of entries removed.
     */
    public int deleteByResource(String lfn, String handle) {
        return delete(lfn, ReplicaCatalogEntry.RESOURCE_HANDLE, handle);
    }

    /**
     * Removes all mappings for an LFN from the replica catalog.
     *
     * @param lfn is the logical filename to remove all mappings for.
     * @return the number of removed entries.
     */
    public int remove(String lfn) {
        int result = 0;
        String query = mCStatements[5];

        // sanity checks
        if (lfn == null) return result;
        if (mConnection == null) throw new RuntimeException(c_error);

        try {
            PreparedStatement ps = getStatement(5);
            ps.setString(1, quote(lfn));
            result = ps.executeUpdate();
        } catch (SQLException e) {
            throw new RuntimeException("Unable to tell database " + query + ": " + e.getMessage());
        }

        // done
        return result;
    }

    /**
     * Removes all mappings for a set of LFNs.
     *
     * @param lfns is a set of logical filename to remove all mappings for.
     * @return the number of removed entries.
     */
    public int remove(Set lfns) {
        int result = 0;
        String query = mCStatements[5];

        // sanity checks
        if (lfns == null || lfns.size() == 0) return result;
        if (mConnection == null) throw new RuntimeException(c_error);

        try {
            PreparedStatement ps = getStatement(5);
            for (Iterator i = lfns.iterator(); i.hasNext(); ) {
                ps.setString(1, quote((String) i.next()));
                result += ps.executeUpdate();
            }
        } catch (SQLException e) {
            throw new RuntimeException("Unable to tell database " + query + ": " + e.getMessage());
        }

        // done
        return result;
    }

    /**
     * Removes all entries from the replica catalog where the PFN attribute is found, and matches
     * exactly the object value.
     *
     * @param name is the PFN attribute name to look for.
     * @param value is an exact match of the attribute value to match.
     * @return the number of removed entries.
     */
    public int removeByAttribute(String name, Object value) {
        int result = 0;

        if (name.equals(ReplicaCatalogEntry.RESOURCE_HANDLE)) {
            String query = mCStatements[10];

            try {
                PreparedStatement ps = mConnection.prepareStatement(query);
                ps.setString(1, value.toString());
                result = ps.executeUpdate();

                return result;

            } catch (SQLException e) {
                throw new RuntimeException(
                        "Unable to tell database " + query + ": " + e.getMessage());
            }
        }

        int which = value == null ? 7 : 6;
        String query = mCStatements[which];

        // sanity checks
        if (mConnection == null) throw new RuntimeException(c_error);

        try {
            PreparedStatement ps = getStatement(which);
            ps.setString(1, quote(name));
            if (value != null) ps.setString(2, value.toString());
            result = ps.executeUpdate();
        } catch (SQLException e) {
            throw new RuntimeException("Unable to tell database " + query + ": " + e.getMessage());
        }

        // done
        return result;
    }

    /**
     * Removes all entries associated with a particular resource handle. This is useful, if a site
     * goes offline. It is a convenience method, which calls the generic <code>removeByAttribute
     * </code> method.
     *
     * @param handle is the site handle to remove all entries for.
     * @return the number of removed entries.
     * @see #removeByAttribute(String, Object)
     */
    public int removeByAttribute(String handle) {
        return removeByAttribute(ReplicaCatalogEntry.RESOURCE_HANDLE, handle);
    }

    /**
     * Removes everything. Use with caution!
     *
     * @return the number of removed entries.
     */
    public int clear() {
        int result = 0;

        // sanity checks
        if (mConnection == null) throw new RuntimeException(c_error);

        // prepare statement
        String query = "DELETE FROM rc_lfn";
        try {
            Statement st = mConnection.createStatement();
            st.execute(query);
            result = st.getUpdateCount();
            st.close();
        } catch (SQLException e) {
            throw new RuntimeException("Unable to tell database " + query + ": " + e.getMessage());
        }

        // done
        return result;
    }

    /**
     * Writes out the properties to a temporary file in the current working directory
     *
     * @param props
     * @return
     */
    private File writeOutProperties(Properties props) {
        File f = null;
        try {
            f = File.createTempFile("pegasus.", ".properties");

            // the header of the file
            StringBuffer header = new StringBuffer(64);
            header.append("PEGASUS REPLICA CATALOG PROPERTIES \n")
                    .append("#ESCAPES IN VALUES ARE INTRODUCED");

            // we first need to duplicate properties and replica catalog prefix back
            // again
            Properties duplicate = new Properties();
            duplicate.setProperty(ReplicaCatalog.c_prefix, "JDBCRC");
            for (Enumeration e = props.propertyNames(); e.hasMoreElements(); ) {
                String key = (String) e.nextElement();
                duplicate.put(ReplicaCatalog.c_prefix + "." + key, props.getProperty(key));
            }

            // create an output stream to this file and write out the properties
            OutputStream os = new FileOutputStream(f);
            duplicate.store(os, header.toString());
            os.close();
        } catch (IOException ioe) {
            throw new RuntimeException(
                    "IOException while creating temporary properties file ", ioe);
        }
        return f;
    }

    /**
     * Returns the file source.
     *
     * @return the file source if it exists , else null
     */
    public java.io.File getFileSource() {
        return null;
    }

    /**
     * Set the catalog to read-only mode.
     *
     * @param readonly whether the catalog is read-only
     */
    @Override
    public void setReadOnly(boolean readonly) {
        // do nothing
    }
}<|MERGE_RESOLUTION|>--- conflicted
+++ resolved
@@ -1180,15 +1180,9 @@
                                 for (ReplicaCatalogEntry tuple : value) {
                                     if (key != null
                                             && (!tuple.hasAttribute(key)
-<<<<<<< HEAD
                                                     || (val != null
                                                             && !tuple.getAttribute(key)
                                                                     .equals(val)))) {
-=======
-                                            || (val != null
-                                            && !tuple.getAttribute(key)
-                                            .equals(val)))) {
->>>>>>> 45f00f37
                                         lfnsToDelete.remove(id);
                                     }
                                 }
@@ -1237,23 +1231,16 @@
                 List<ReplicaCatalogEntry> value = (List<ReplicaCatalogEntry>) x.get(lfn);
                 if (value != null) {
                     for (ReplicaCatalogEntry tuple : value) {
-<<<<<<< HEAD
-=======
                         String indexID = mUsingSQLiteBackend
                                 ? Integer.toString((Integer.parseInt(generatedKeys.get(0)) - (countInserts-- -1)))
                                 : generatedKeys.get(index);
->>>>>>> 45f00f37
                         String rh =
                                 tuple.getResourceHandle() == null
                                         ? "NULL"
                                         : tuple.getResourceHandle();
                         st.addBatch(
                                 "INSERT INTO rc_pfn(lfn_id, pfn, site) VALUES('"
-<<<<<<< HEAD
-                                        + generatedKeys.get(index)
-=======
                                         + indexID
->>>>>>> 45f00f37
                                         + "','"
                                         + quote(tuple.getPFN())
                                         + "','"
@@ -1270,19 +1257,11 @@
                                     tuple.getAttribute(name) == null
                                             ? "NULL"
                                             : tuple.getAttribute(name) instanceof String
-<<<<<<< HEAD
-                                                    ? (String) tuple.getAttribute(name)
-                                                    : tuple.getAttribute(name).toString();
-                            st.addBatch(
-                                    "INSERT INTO rc_meta(lfn_id,`key`,value) VALUES('"
-                                            + generatedKeys.get(index)
-=======
                                             ? (String) tuple.getAttribute(name)
                                             : tuple.getAttribute(name).toString();
                             st.addBatch(
                                     "INSERT INTO rc_meta(lfn_id,`key`,value) VALUES('"
                                             + indexID
->>>>>>> 45f00f37
                                             + "','"
                                             + name
                                             + "','"
