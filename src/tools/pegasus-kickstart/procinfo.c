/* This module collects I/O, memory and CPU usage info about a job and all 
 * of its child processes. Each child (and grandchild) is traced using 
 * ptrace. When the child is about to exit the tracing proces (kickstart)
 * looks it up in the /proc file system and determines: what the maximum 
 * virtual memory size was (vmpeak), what the maximum physical memory size 
 * was (rsspeak), how much time the process spent in the kernel (stime), 
 * how much time the process spent in user mode (utime) and how much 
 * wall-clock time elapsed between when the process was launched and when 
 * it exited (wtime), how many bytes were read and written, how many
 * characters were read and written, how many read and write system calls
 * were made. The data is added to the invocation record as a series of
 * <proc> entries.
 *
 * NOTE:
 * This won't work if the job requires any executable to be notified when 
 * one of its children stops (i.e. some process needs to wait() for a 
 * child to get a SIGSTOP and then deliver a SIGCONT). See the man page 
 * for ptrace() for more info.
 */

#include <sys/wait.h>
#include <sys/resource.h>
#include <unistd.h>
#include <stdio.h>
#include <stdlib.h>
#include <string.h>
#include <sys/time.h>
#include <limits.h>
#include <errno.h>

#include "procinfo.h"
#include "utils.h"
#include "syscall.h"

#ifdef HAS_PTRACE

#include <sys/user.h> /* struct user_regs_struct */

/* Find ProcInfo in a list by pid */
static ProcInfo *proc_lookup(ProcInfo **list, pid_t pid) {
    ProcInfo *cur;
    for (cur = *list; cur!=NULL; cur = cur->next) {
        if (cur->pid == pid) return cur;
    }
    return NULL;
}

/* Create a ProcInfo object */
static ProcInfo *initProcInfo() {
    ProcInfo *new = (ProcInfo *)calloc(1, sizeof(ProcInfo));
    if (new == NULL) {
        perror("calloc");
        return NULL;
    }
    new->next = NULL;
    new->prev = NULL;
    new->exe = NULL;
    return new;
}

/* Add a new ProcInfo object to the list */
static ProcInfo *proc_add(ProcInfo **list, pid_t pid) {
    ProcInfo *new = initProcInfo();
    if (new == NULL) return NULL;
    new->pid = pid;
    if (*list == NULL) {
        *list = new;
    } else {
        ProcInfo *cur;
        for (cur = *list; cur->next!=NULL; cur = cur->next);
        cur->next = new;
        new->prev = cur;
    }

    return new;
}

/* Get the current time in seconds since the epoch */
static double get_time() {
    struct timeval tv;
    gettimeofday(&tv, NULL);
    return tv.tv_sec + ((double)tv.tv_usec / 1e6);
}

/* Read /proc/[pid]/exe */
static int proc_read_exe(ProcInfo *item) {
    char link[PATH_MAX];
    char exe[PATH_MAX];
    int size;
    sprintf(link, "/proc/%d/exe", item->pid);
    size = readlink(link, exe, PATH_MAX);
    if (size < 0) {
        perror("readlink");
        return -1;
    }
    exe[size] = '\0';
    item->exe = strdup(exe);
    return size;
}

/* Return 1 if line begins with tok */
static int startswith(const char *line, const char *tok) {
    return strncmp(line, tok, strlen(tok)) == 0;
}

/* Read /proc/[pid]/status to get memory usage */
static int proc_read_meminfo(ProcInfo *item) {
    char statf[BUFSIZ];
    if (sprintf(statf,"/proc/%d/status", item->pid) < 0) {
        perror("sprintf");
        return -1;
    }

    /* If the status file is missing, then just skip it */
    if (access(statf, F_OK) < 0) {
        return 0;
    }

    FILE *f = fopen(statf,"r");
    if (f == NULL) {
        perror("fopen");
        return -1;
    }

    char line[BUFSIZ];
    while (fgets(line, BUFSIZ, f) != NULL) {
        if (startswith(line, "PPid")) {
            sscanf(line,"PPid:%d\n",&(item->ppid));
        } else if (startswith(line, "Tgid")) {
            sscanf(line,"Tgid:%d\n",&(item->tgid));
        } else if (startswith(line, "Threads")) {
            sscanf(line,"Threads:%d\n",&(item->threads));
        } else if (startswith(line,"VmPeak")) {
            sscanf(line,"VmPeak:%d kB\n",&(item->vmpeak));
        } else if (startswith(line,"VmHWM")) {
            sscanf(line,"VmHWM:%d kB\n",&(item->rsspeak));
        }
    }

    if (ferror(f)) {
        fclose(f);
        return -1;
    }

    return fclose(f);
}

/* Read /proc/[pid]/stat to get CPU usage */
static int proc_read_statinfo(ProcInfo *item) {
    char statf[BUFSIZ];
    if (sprintf(statf,"/proc/%d/stat", item->pid) < 0) {
        perror("sprintf");
        return -1;
    }

    /* If the stat file is missing, then just skip it */
    if (access(statf, F_OK) < 0) {
        return 0;
    }

    FILE *f = fopen(statf,"r");
    if (f == NULL) {
        perror("fopen");
        return -1;
    }

<<<<<<< HEAD
    unsigned long utime, stime;
    fscanf(f, "%*d %*s %*c %*d %*d %*d %*d %*d "
              "%*u %*u %*u %*u %*u %lu %lu %*d %*d",
           &utime, &stime);
=======
    unsigned long utime, stime = 0;
    unsigned long long iowait = 0; //delayacct_blkio_ticks

    //pid comm state ppid pgrp session tty_nr tpgid flags minflt cminflt majflt
    //cmajflt utime stime cutime cstime priority nice num_threads itrealvalue
    //starttime vsize rss rsslim startcode endcode startstack kstkesp kstkeip
    //signal blocked sigignore sigcatch wchan nswap cnswap exit_signal
    //processor rt_priority policy delayacct_blkio_ticks guest_time cguest_time
    fscanf(f, "%*d %*s %*c %*d %*d %*d %*d %*d %*u %*u %*u %*u %*u %lu "
              "%lu %*d %*d %*d %*d %*d %*d %*u %*u %*d %*u %*u "
              "%*u %*u %*u %*u %*u %*u %*u %*u %*u %*u %*u %*d "
              "%*d %*u %*u %llu %*u %*d",
           &utime, &stime, &iowait);
>>>>>>> ca7f9c2b

    /* Adjust by number of clock ticks per second */
    long clocks = sysconf(_SC_CLK_TCK);
    item->utime = ((double)utime) / clocks;
    item->stime = ((double)stime) / clocks;
<<<<<<< HEAD
=======
    item->iowait = ((double)iowait) / clocks;
>>>>>>> ca7f9c2b

    if (ferror(f)) {
        fclose(f);
        return -1;
    }

    return fclose(f);
}

/* Read /proc/[pid]/io to get I/O usage */
static int proc_read_io(ProcInfo *item) {
    char iofile[BUFSIZ];
    if (sprintf(iofile, "/proc/%d/io", item->pid) < 0) {
        perror("sprintf");
        return -1;
    }

    /* This proc file was added in Linux 2.6.20. It won't be
     * there on older kernels, or on kernels without task IO 
     * accounting. If it is missing, just bail out.
     */
    if (access(iofile, F_OK) < 0) {
        return 0;
    }

    FILE *f = fopen(iofile, "r");
    if (f == NULL) {
        perror("fopen");
        return -1;
    }

    char line[BUFSIZ];
    while (fgets(line, BUFSIZ, f) != NULL) {
        if (startswith(line, "rchar")) {
            sscanf(line,"rchar: %"SCNu64"\n", &(item->rchar));
        } else if (startswith(line, "wchar")) {
            sscanf(line,"wchar: %"SCNu64"\n", &(item->wchar));
        } else if (startswith(line,"syscr")) {
            sscanf(line,"syscr: %"SCNu64"\n", &(item->syscr));
        } else if (startswith(line,"syscw")) {
            sscanf(line,"syscw: %"SCNu64"\n", &(item->syscw));
        } else if (startswith(line,"read_bytes")) {
            sscanf(line,"read_bytes: %"SCNu64"\n",&(item->read_bytes));
        } else if (startswith(line,"write_bytes")) {
            sscanf(line,"write_bytes: %"SCNu64"\n",&(item->write_bytes));
        } else if (startswith(line,"cancelled_write_bytes")) {
            sscanf(line,"cancelled_write_bytes: %"SCNu64"\n",&(item->cancelled_write_bytes));
        }
    }

    if (ferror(f)) {
        fclose(f);
        return -1;
    }

    return fclose(f);
}
#endif

int procChild() {
#ifdef HAS_PTRACE
    return ptrace(PTRACE_TRACEME, 0, NULL, NULL);
#else
    return 0;
#endif
}

/* Do the parent part of fork() */
int procParentTrace(pid_t main, int *main_status, struct rusage *main_usage, ProcInfo **procs, int interpose) {
#ifndef HAS_PTRACE
    return procParentWait(main, main_status, main_usage, procs);
#else

    /* If we are interposing system calls, then we need to call PTRACE_SYSCALL */
    int PTRACE_NEXTSTOP = PTRACE_CONT;
    if (interpose) {
        PTRACE_NEXTSTOP = PTRACE_SYSCALL;
    }

    /* TODO We need to find a way to stop tracing all of our children 
     * if we encounter an error so that we don't leave a lot of processes
     * hanging around in the t state
     */

    /* Event loop */
    while (1) {

        /* Wait for a child to stop or exit */
        int status = 0;
        struct rusage usage;
        /* __WALL is needed so that we can wait on threads too */
        pid_t cpid = wait4(0, &status, __WALL, &usage);
        if (cpid < 0) {
            if (errno == ECHILD) {
                /* No more children, then we are done */
                break;
            } else if (errno == EINTR) {
                /* If interrupted, then go again */
                continue;
            } else {
                perror("wait4");
                return -1;
            }
        }

        /* find the child */
        ProcInfo *child = proc_lookup(procs, cpid);

        /* if not found, then it is new, so add it */
        if (child == NULL) {
            child = proc_add(procs, cpid);
            if (child == NULL) return -1;
            child->start = get_time();

            /* TODO Trace exec so we can get the original exe path.
             * Right now shell scripts are reported as the shell, not
             * as the original script
             */
<<<<<<< HEAD
            if (ptrace(PTRACE_SETOPTIONS, cpid, NULL,
                       PTRACE_O_TRACEEXIT|PTRACE_O_TRACEFORK|
                       PTRACE_O_TRACEVFORK|PTRACE_O_TRACECLONE)) {
=======
            unsigned long options = PTRACE_O_TRACEEXIT|
                PTRACE_O_TRACEFORK|PTRACE_O_TRACEVFORK|
                PTRACE_O_TRACECLONE;

            /* If system call interposition is enabled, then tell
             * the kernel to set bit 7 in the signal number so we can
             * distinguish system calls from other events.
             */
            if (interpose) {
                options |= PTRACE_O_TRACESYSGOOD;
            }

            /* Set the tracing options for this child so that we
             * can see when it creates children and when it exits
             */
            if (ptrace(PTRACE_SETOPTIONS, cpid, NULL, options)) {
>>>>>>> ca7f9c2b
                perror("ptrace(PTRACE_SETOPTIONS)");
                return -1;
            }

            /* The new child may have inherited some file descriptors
             * Fill in the initial descriptor table for the process
             */
            if (interpose) {
                initFileInfo(child);
            }
        }

        /* child exited */
        if (WIFEXITED(status)) {
            /* If the exiting child was the main process, then
             * store its status and usage
             */
            if (main == cpid) {
                memcpy(main_usage, &usage, sizeof(struct rusage));
            }

            /* Now that the child is done, stat all the files it accessed */
            if (interpose) {
                finiFileInfo(child);
            }
        }

        /* child stopped */
        if (WIFSTOPPED(status)) {

            /* because of an event we wanted to see */
            if(WSTOPSIG(status) == SIGTRAP) {
                int event = status >> 16;
                if (event == PTRACE_EVENT_EXIT) {
                    /* Child exited, grab its final stats */
                    child->stop = get_time();
                    if (proc_read_exe(child) < 0) {
                        perror("proc_read_exe");
                    }
                    if (proc_read_meminfo(child) < 0) {
                        perror("proc_read_meminfo");
                    }
                    if (proc_read_statinfo(child) < 0) {
                        perror("proc_read_statinfo");
                    }
                    if (proc_read_io(child) < 0) {
                        perror("proc_read_io");
                    }

                    /* If this is the main process, then get the exit status.
                     * We have to do this here because the normal exit status
                     * we get from wait4 above does not properly capture the 
                     * exit status of signalled processes.
                     */
                    if (cpid == main) {
                        unsigned long event_status;
                        if (ptrace(PTRACE_GETEVENTMSG, cpid, NULL, &event_status) < 0) {
                            perror("ptrace(PTRACE_GETEVENTMSG)");
                            return -1;
                        }
                        *main_status = event_status;
                    }
                }

                /* tell child to continue */
                if (ptrace(PTRACE_NEXTSTOP, cpid, NULL, NULL)) {
                    perror("ptrace(PTRACE_NEXTSTOP)");
                    return -1;
                }
            }

<<<<<<< HEAD
            /* because it got a signal */
=======
            /* stopped because it is entering or leaving a system call.
             * bit 7 is set because of PTRACE_O_TRACESYSGOOD.
             */
            else if(WSTOPSIG(status) == (SIGTRAP|0x80)) {
                struct user_regs_struct regs;

                if (ptrace(PTRACE_GETREGS, cpid, NULL, &regs)) {
                    perror("PTRACE_GETREGS");
                    return -1;
                }

                if (child->insyscall) {
                    child->sc_rval = SC_RVAL(regs);
                    if (child->sc_nr <= MAX_SYSCALL) {
                        int (*handler)(ProcInfo *c) = syscalls[child->sc_nr].handler;
                        if (handler) {
                            handler(child);
                        }
                    }
                    child->insyscall = 0;
                } else {
                    child->sc_nr = SC_NR(regs);
                    child->sc_args[0] = SC_ARG0(regs);
                    child->sc_args[1] = SC_ARG1(regs);
                    child->sc_args[2] = SC_ARG2(regs);
                    child->sc_args[3] = SC_ARG3(regs);
                    child->sc_args[4] = SC_ARG4(regs);
                    child->sc_args[5] = SC_ARG5(regs);
                    child->insyscall = 1;
                }

                if (ptrace(PTRACE_NEXTSTOP, cpid, NULL, NULL)) {
                    perror("ptrace(PTRACE_NEXTSTOP)");
                    return -1;
                }
            }

            /* stopped because it got a signal */
>>>>>>> ca7f9c2b
            else {
                int signal = WSTOPSIG(status);

                /* Mask the STOP signal. Since we are running a batch job
                 * we should assume that the children never need to be sent
                 * SIGSTOP. It looks like shells try to send SIGSTOP to all
                 * the processes they fork so that they can do something
                 * and send them SIGCONT. The problem is that this does not
                 * work under ptrace because wait() does not return in the
                 * parent, rather it returns in the tracing process so there
                 * is no way to tell the parent that the child stopped, and
                 * as a result the parent never sends SIGCONT and the job
                 * hangs. It is not entirely clear if that explanation is
                 * correct, but blocking STOP (and for completeness TSTP)
                 * fixes the problem. XXX Maybe it is possible to send
                 * SIGSTOP to the parent directly?
                 */
                if (signal == SIGSTOP || signal == SIGTSTP) {
                    signal = 0;
                }

                /* pass the signal on to the child */
                if (ptrace(PTRACE_NEXTSTOP, cpid, NULL, signal)) {
                    perror("ptrace(PTRACE_NEXTSTOP)");
                    return -1;
                }
            }
        }
    }

    return 0;
#endif
}

int procParentWait(pid_t main, int *main_status,  struct rusage *main_usage, ProcInfo **procs) {
    /* Just wait for the child */
    while (wait4(main, main_status, 0, main_usage) < 0) {
        if (errno != EINTR) {
            perror("wait4");
            *main_status = -42;
        }
    }
    return *main_status;
}

static int printXMLFileInfo(FILE *out, int indent, FileInfo *files) {
    FileInfo *i;
    for (i = files; i != NULL; i = i->next) {
        fprintf(out, "%*s<file name=\"%s\" bread=\"%"PRIu64"\" "
                "bwrite=\"%"PRIu64"\" size=\"%"PRIu64"\"/>\n",
                indent, "", i->filename, i->bread, i->bwrite, i->size);
    }
    return 0;
}

static int printXMLSockInfo(FILE *out, int indent, SockInfo *sockets) {
    SockInfo *i;
    for (i = sockets; i != NULL; i = i->next) {
        fprintf(out, "%*s<socket address=\"%s\" port=\"%d\" "
                "brecv=\"%"PRIu64"\" bsend=\"%"PRIu64"\"/>\n",
                indent, "", i->address, i->port, i->brecv, i->bsend);
    }
    return 0;
}

/* Write <proc> records to buffer */
int printXMLProcInfo(FILE *out, int indent, ProcInfo* procs) {
    ProcInfo *i;
    for (i = procs; i; i = i->next) {
        /* Skip non-main threads in multithreaded programs */
        // XXX How does this affect FileInfo?
        if (i->tgid != i->pid) continue;

        fprintf(out, "%*s<proc ppid=\"%d\" pid=\"%d\" exe=\"%s\" "
<<<<<<< HEAD
                "start=\"%lf\" stop=\"%lf\" utime=\"%.2f\" stime=\"%.2f\" "
                "vmpeak=\"%d\" rsspeak=\"%d\" rchar=\"%"PRIu64"\" wchar=\"%"PRIu64"\" "
                "rbytes=\"%"PRIu64"\" wbytes=\"%"PRIu64"\" cwbytes=\"%"PRIu64"\" "
                "syscr=\"%"PRIu64"\" syscw=\"%"PRIu64"\"/>\n",
                indent, "", i->ppid, i->pid, i->exe,
                i->start, i->stop, i->utime, i->stime,
                i->vmpeak, i->rsspeak, i->rchar, i->wchar,
                i->read_bytes, i->write_bytes, i->cancelled_write_bytes,
=======
                "start=\"%lf\" stop=\"%lf\" utime=\"%lf\" stime=\"%lf\" "
                "iowait=\"%lf\" threads=\"%d\" "
                "vmpeak=\"%d\" rsspeak=\"%d\" rchar=\"%"PRIu64"\" wchar=\"%"PRIu64"\" "
                "rbytes=\"%"PRIu64"\" wbytes=\"%"PRIu64"\" cwbytes=\"%"PRIu64"\" "
                "syscr=\"%"PRIu64"\" syscw=\"%"PRIu64"\"", 
                indent, "", i->ppid, i->pid, i->exe, 
                i->start, i->stop, i->utime, i->stime, i->iowait, i->threads,
                i->vmpeak, i->rsspeak, i->rchar, i->wchar, 
                i->read_bytes, i->write_bytes, i->cancelled_write_bytes, 
>>>>>>> ca7f9c2b
                i->syscr, i->syscw);
        if (i->files == NULL && i->sockets == NULL) {
            fprintf(out, "/>\n");
        } else {
            fprintf(out, ">\n");
            printXMLFileInfo(out, indent+2, i->files);
            printXMLSockInfo(out, indent+2, i->sockets);
            fprintf(out, "%*s</proc>\n", indent, "");
        }
    }
    return 0;
}

/* Delete all the ProcInfo objects in a list */
void deleteProcInfo(ProcInfo *procs) {
    while (procs != NULL) {
        ProcInfo *p = procs;
        FileInfo *files = p->files;
        while (files != NULL) {
            FileInfo *f = files;
            files = files->next;
            free(f);
        }
        SockInfo *sockets = p->sockets;
        while (sockets != NULL) {
            SockInfo *s = sockets;
            sockets = sockets->next;
            free(s);
        }
        procs = procs->next;
        free(p);
    }
}
<|MERGE_RESOLUTION|>--- conflicted
+++ resolved
@@ -164,12 +164,6 @@
         return -1;
     }
 
-<<<<<<< HEAD
-    unsigned long utime, stime;
-    fscanf(f, "%*d %*s %*c %*d %*d %*d %*d %*d "
-              "%*u %*u %*u %*u %*u %lu %lu %*d %*d",
-           &utime, &stime);
-=======
     unsigned long utime, stime = 0;
     unsigned long long iowait = 0; //delayacct_blkio_ticks
 
@@ -183,16 +177,12 @@
               "%*u %*u %*u %*u %*u %*u %*u %*u %*u %*u %*u %*d "
               "%*d %*u %*u %llu %*u %*d",
            &utime, &stime, &iowait);
->>>>>>> ca7f9c2b
 
     /* Adjust by number of clock ticks per second */
     long clocks = sysconf(_SC_CLK_TCK);
     item->utime = ((double)utime) / clocks;
     item->stime = ((double)stime) / clocks;
-<<<<<<< HEAD
-=======
     item->iowait = ((double)iowait) / clocks;
->>>>>>> ca7f9c2b
 
     if (ferror(f)) {
         fclose(f);
@@ -311,11 +301,6 @@
              * Right now shell scripts are reported as the shell, not
              * as the original script
              */
-<<<<<<< HEAD
-            if (ptrace(PTRACE_SETOPTIONS, cpid, NULL,
-                       PTRACE_O_TRACEEXIT|PTRACE_O_TRACEFORK|
-                       PTRACE_O_TRACEVFORK|PTRACE_O_TRACECLONE)) {
-=======
             unsigned long options = PTRACE_O_TRACEEXIT|
                 PTRACE_O_TRACEFORK|PTRACE_O_TRACEVFORK|
                 PTRACE_O_TRACECLONE;
@@ -332,7 +317,6 @@
              * can see when it creates children and when it exits
              */
             if (ptrace(PTRACE_SETOPTIONS, cpid, NULL, options)) {
->>>>>>> ca7f9c2b
                 perror("ptrace(PTRACE_SETOPTIONS)");
                 return -1;
             }
@@ -404,9 +388,6 @@
                 }
             }
 
-<<<<<<< HEAD
-            /* because it got a signal */
-=======
             /* stopped because it is entering or leaving a system call.
              * bit 7 is set because of PTRACE_O_TRACESYSGOOD.
              */
@@ -445,7 +426,6 @@
             }
 
             /* stopped because it got a signal */
->>>>>>> ca7f9c2b
             else {
                 int signal = WSTOPSIG(status);
 
@@ -520,16 +500,6 @@
         if (i->tgid != i->pid) continue;
 
         fprintf(out, "%*s<proc ppid=\"%d\" pid=\"%d\" exe=\"%s\" "
-<<<<<<< HEAD
-                "start=\"%lf\" stop=\"%lf\" utime=\"%.2f\" stime=\"%.2f\" "
-                "vmpeak=\"%d\" rsspeak=\"%d\" rchar=\"%"PRIu64"\" wchar=\"%"PRIu64"\" "
-                "rbytes=\"%"PRIu64"\" wbytes=\"%"PRIu64"\" cwbytes=\"%"PRIu64"\" "
-                "syscr=\"%"PRIu64"\" syscw=\"%"PRIu64"\"/>\n",
-                indent, "", i->ppid, i->pid, i->exe,
-                i->start, i->stop, i->utime, i->stime,
-                i->vmpeak, i->rsspeak, i->rchar, i->wchar,
-                i->read_bytes, i->write_bytes, i->cancelled_write_bytes,
-=======
                 "start=\"%lf\" stop=\"%lf\" utime=\"%lf\" stime=\"%lf\" "
                 "iowait=\"%lf\" threads=\"%d\" "
                 "vmpeak=\"%d\" rsspeak=\"%d\" rchar=\"%"PRIu64"\" wchar=\"%"PRIu64"\" "
@@ -539,7 +509,6 @@
                 i->start, i->stop, i->utime, i->stime, i->iowait, i->threads,
                 i->vmpeak, i->rsspeak, i->rchar, i->wchar, 
                 i->read_bytes, i->write_bytes, i->cancelled_write_bytes, 
->>>>>>> ca7f9c2b
                 i->syscr, i->syscw);
         if (i->files == NULL && i->sockets == NULL) {
             fprintf(out, "/>\n");
