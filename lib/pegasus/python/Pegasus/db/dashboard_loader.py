__author__ = "Monte Goode"
__author__ = "Karan Vahi"

from Pegasus.db.schema import *
from Pegasus.db.base_loader import BaseLoader
from sqlalchemy import exc
import time

class DashboardLoader(BaseLoader):


    MAX_RETRIES = 10 # maximum number of retries in case of operational errors that arise because of database locked/connection dropped

    """Load into the Stampede Dashboard SQL schema through SQLAlchemy.

    Parameters:
      - connString {string,None*}: SQLAlchemy connection string.
        The general form of this is
          'dialect+driver://username:password@host:port/database'.
        See the SQLAlchemy docs for details.
        For sqlite, use 'sqlite:///foo.db' for a relative path and
        'sqlite:////path/to/foo.db' (four slashes) for an absolute one.
        When using MySQL, the general form will work, but the library
        expects the database to exist (ie: will not issue CREATE DB)
        but will populate an empty DB with tables/indexes/etc.
    """
    def __init__(self, connString, perf=False, batch=False, props=None, db_type=None, backup=False):
        """Init object

        @type   connString: string
        @param  connString: SQLAlchemy connection string - REQUIRED
        """
        super(DashboardLoader, self).__init__(connString, batch=batch, props=props, db_type=db_type, backup=backup,
                                              flush_every=1)

        # "Case" dict to map events to handler methods
        self.eventMap = {
            'dashboard.wf.plan' : self.workflow,
#            'dashboard.wf.map.task_job' : self.task_map,
            'dashboard.xwf.start' : self.workflowstate,
            'dashboard.xwf.end' : self.workflowstate,
        }

        # Dicts for caching FK lookups
        self.wf_id_cache = {}
        self.root_wf_id_cache = {}

        # undocumented performance option
        self._perf = perf
        if self._perf:
            self._insert_time, self._insert_num = 0, 0
            self._start_time = time.time()

        # caches for batched events
        self._batch_cache = {
            'batch_events' : [],
            'update_events' : [],
            'host_map_events' : []
        }

    def process(self, linedata):
        """
        @type   linedata: dict
        @param  linedata: One line of BP data dict-ified.

        Get the BP dict from the controlling process and dispatch
        to the appropriate method per-event.
        """
        self.log.trace('process: %s', linedata)

        if not self._batch:
            self.check_connection()

        try:
            if self._perf:
                t = time.time()
                self.eventMap[linedata['event']](linedata)
                self._insert_time += (time.time() - t)
                self._insert_num += 1
            else:
                self.eventMap[linedata['event']](linedata)
        except KeyError:
            self.log.error('no handler for event type "%s" defined', linedata['event'])
        except exc.IntegrityError as e:
            # This is raised when an attempted insert violates the
            # schema (unique indexes, etc).
            self.log.error('Insert failed for event "%s" : %s', linedata['event'], e)
            self.session.rollback()
        except exc.OperationalError as e:
            self.log.error('Connection seemingly lost - attempting to refresh')
            self.session.rollback()
            self.check_connection()
            self.process(linedata)

        self.check_flush(increment=True)

    def linedataToObject(self, linedata, o):
        """
        @type   linedata: dict
        @param  linedata: One line of BP data dict-ified.
        @type   o: instance of mapper class from stampede_dashboard_schema module.
        @param  o: Passed in by the appropriate event handler method.

        Takes the dict of BP linedata, assigns contents to the class o
        as attributes, and does any global type massaging like
        transforming dict strings to numeric types.
        """
        for k,v in linedata.items():
            if k == 'level':
                continue

            # undot
            attr = k.replace('.', '_')

            attr_remap = {
                # workflow
                'xwf_id': 'wf_uuid',
            }

            # remap attr names
            if attr in attr_remap:
                attr = attr_remap[attr]

            # sanitize argv input
            if attr == 'argv':
                if v != None:
                    v = v.replace("\\", "\\\\" )
                    v = v.replace("'", "\\'")

            try:
                setattr(o, attr, v)
            except:
                self.log.error('unable to process attribute %s with values: %s', k, v)

        # global type re-assignments
        if hasattr(o, 'ts'):
            # make all timestamp values floats
            o.ts = float(o.ts)
        if hasattr(o, 'restart_count') and o.restart_count != None:
            o.restart_count = int(o.restart_count)
        return o

    #############################################
    # Methods to handle batching/flushing
    #############################################

    def hard_flush(self, batch_flush=True, retry=0):
        """
        @type   batch_flush: boolean
        @param  batch_flush: Defaults to true.  Is set to false
            when the batch commit hits and integrity error.

        Process queued inserts and flush/commit to the database.
        If the commit fails due to an integrity error, then method
        re-calls itself with setting batch_flush to False which
        causes each insert/object to be committed individually
        so all the "good" inserts can succeed.  This will increase
        the processing time of the batch with the bad data in it.
        """
        if not self._batch:
            return

        self.log.debug('Hard flush: batch_flush=%s', batch_flush)
        if retry == self.MAX_RETRIES + 1:
            #PM-1013 see if max retries is reached
            self.log.error( 'Maximum number of retries reached for dashboard_loader.hard_flush() method %s' %self.MAX_RETRIES )
            raise RuntimeError( 'Maximum number of retries reached for dashboard_loader.hard_flush() method %s' %self.MAX_RETRIES )

        retry = retry + 1
        self.check_connection()

        if self._perf:
            s = time.time()

        end_event = []

        for event in self._batch_cache['batch_events']:
            if event.event == 'dashboard.xwf.end':
                end_event.append(event)
            if batch_flush:
                self.session.add(event)
            else:
                self.individual_commit(event)

        for event in self._batch_cache['update_events']:
            if batch_flush:
                self.session.merge(event)
            else:
                self.individual_commit(event, merge=True)

        try:
            self.session.commit()
        except exc.IntegrityError as e:
            self.log.error('Integrity error on batch flush: %s - batch will need to be committed per-event which will take longer', e)
            self.session.rollback()
<<<<<<< HEAD
            self.hard_flush(batch_flush=False)
        except exc.OperationalError as e:
=======
            self.hard_flush(batch_flush=False,retry=retry)
        except exc.OperationalError, e:
>>>>>>> ae90b98a
            self.log.error('Connection problem during commit: %s - reattempting batch', e)
            self.session.rollback()
            self.hard_flush(retry=retry)

        for host in self._batch_cache['host_map_events']:
            self.map_host_to_job_instance(host)

        for ee in end_event:
            self.purgeCaches(ee)
        end_event = []

        # Clear all data structures here.
        for k in self._batch_cache.keys():
            self._batch_cache[k] = []

        self.session.commit()
        self.reset_flush_state()

        if self._perf:
            self.log.info('Hard flush duration: %s', (time.time() - s))

    #############################################
    # Methods to handle the various insert events
    #############################################
    def workflow(self, linedata):
        """
        @type   linedata: dict
        @param  linedata: One line of BP data dict-ified.

        Handles a workflow insert event.
        """
        wf = self.linedataToObject(linedata, DashboardWorkflow())
        self.log.trace('workflow: %s', wf)

        wf.timestamp = wf.ts

        is_root = True

        #for time being we don't track these. Karan
#        if wf.root_xwf_id != wf.wf_uuid:
#            is_root = False
#            wf.root_wf_id = self.wf_uuid_to_id(wf.root_xwf_id)
#
#        if wf.parent_wf_id is not None:
#            wf.parent_wf_id = self.wf_uuid_to_id(wf.parent_wf_id)

        # workflow inserts must be explicitly written to db whether
        # batching or not
        wf.commit_to_db(self.session)
        if is_root:
            wf.root_wf_id = self.wf_uuid_to_id(wf.root_xwf_id)
            wf.commit_to_db(self.session)
        if wf.root_wf_id == None:
            self.log.warn('Could not determine root_wf_id for event %s', wf)

    def workflowstate(self, linedata):
        """
        @type   linedata: dict
        @param  linedata: One line of BP data dict-ified.

        Handles a workflowstate insert event.
        """
        wfs = self.linedataToObject(linedata, DashboardWorkflowstate())
        self.log.trace('workflowstate: %s', wfs)

        state = {
            'dashboard.xwf.start': 'WORKFLOW_STARTED',
            'dashboard.xwf.end': 'WORKFLOW_TERMINATED'
        }

        wfs.wf_id = self.wf_uuid_to_id(wfs.wf_uuid)
        wfs.timestamp = wfs.ts
        wfs.state = state[wfs.event]

        if self._batch:
            self._batch_cache['batch_events'].append(wfs)
        else:
            wfs.commit_to_db(self.session)
            if wfs.event == 'dashboard.xwf.end':
                self.purgeCaches(wfs)


    ####################################
    # DB helper/lookup/caching functions
    ####################################
    def wf_uuid_to_id(self, wf_uuid):
        """
        @type   wf_uuid: string
        @param  wf_uuid: wf_uuid string from BP logs

        Attempts to retrieve a workflow wf_id PK/FK from cache.  If
        not in cache, retrieve from st_workflow table in DB and cache.
        Cuts down on DB queries during insert processing.
        """
        if wf_uuid not in self.wf_id_cache:
            query = self.session.query(DashboardWorkflow).filter(DashboardWorkflow.wf_uuid == wf_uuid)
            try:
                self.wf_id_cache[wf_uuid] = query.one().wf_id
            except orm.exc.MultipleResultsFound as e:
                self.log.error('Multiple wf_id results for wf_uuid %s : %s', wf_uuid, e)
                return None
            except orm.exc.NoResultFound as e:
                self.log.error('No wf_id results for wf_uuid %s : %s', wf_uuid, e)
                return None

        return self.wf_id_cache[wf_uuid]

    def wf_uuid_to_root_id(self, wf_uuid):
        """
        @type   wf_uuid: string
        @param  wf_uuid: wf_uuid string from BP logs

        Attempts to retrieve a root workflow wf_id PK/FK from cache.  If
        not in cache, retrieve from st_workflow table in DB and cache.
        Cuts down on DB queries during insert processing.
        """
        if wf_uuid not in self.root_wf_id_cache:
            query = self.session.query(Workflow).filter(DashboardWorkflow.wf_uuid == wf_uuid)
            try:
                self.root_wf_id_cache[wf_uuid] = query.one().root_wf_id
            except orm.exc.MultipleResultsFound as e:
                self.log.error('Multiple wf_id results for wf_uuid %s : %s', wf_uuid, e)
                return None
            except orm.exc.NoResultFound as e:
                self.log.error('No wf_id results for wf_uuid %s : %s', wf_uuid, e)
                return None

        return self.root_wf_id_cache[wf_uuid]

    def purgeCaches(self, wfs):
        """
        @type   wfs: class instance of stampede_schema.Workflowstate
        @param  wfs: Workflow state object from an end event.

        Purges information from the lookup caches after a workflow.end
        event has been recieved.
        """
        self.log.debug('Purging caches for: %s', wfs.wf_uuid)

        for k,v in self.wf_id_cache.items():
            if k == wfs.wf_uuid:
                del self.wf_id_cache[k]

        for k,v in self.root_wf_id_cache.items():
            if k == wfs.wf_uuid:
                del self.root_wf_id_cache[k]



    ################
    # Cleanup, etc
    ################

    def finish(self):
        if self._batch:
            self.log.info('Executing final flush')
            self.hard_flush()
        self.disconnect()
        if self._perf:
            run_time = time.time() - self._start_time
            self.log.info("Loader performance: insert_time=%s, insert_num=%s, "
                          "total_time=%s, run_time_delta=%s, mean_time=%s",
                          self._insert_time, self._insert_num, run_time,
                          run_time - self._insert_time,
                          self._insert_time / self._insert_num)
<|MERGE_RESOLUTION|>--- conflicted
+++ resolved
@@ -193,13 +193,8 @@
         except exc.IntegrityError as e:
             self.log.error('Integrity error on batch flush: %s - batch will need to be committed per-event which will take longer', e)
             self.session.rollback()
-<<<<<<< HEAD
-            self.hard_flush(batch_flush=False)
         except exc.OperationalError as e:
-=======
             self.hard_flush(batch_flush=False,retry=retry)
-        except exc.OperationalError, e:
->>>>>>> ae90b98a
             self.log.error('Connection problem during commit: %s - reattempting batch', e)
             self.session.rollback()
             self.hard_flush(retry=retry)
