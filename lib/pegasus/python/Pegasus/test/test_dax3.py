--- conflicted
+++ resolved
@@ -739,7 +739,6 @@
         """Should be able to create a job using n+ns+ver or Transformation"""
         self.assertRaises(FormatError, Job, None)
         self.assertRaises(FormatError, Job, "")
-<<<<<<< HEAD
         j = Job("myjob", namespace="ns", version="2", node_label="label")
         self.assertEqual(j.name, "myjob")
         self.assertEqual(j.namespace, "ns")
@@ -752,19 +751,6 @@
         j = Job(Transformation("myxform", namespace="ns1"), namespace="ns2")
         self.assertEqual(j.namespace, "ns2")
 
-=======
-        j = Job('myjob',namespace="ns",version="2",node_label="label")
-        self.assertEqual(j.name,'myjob')
-        self.assertEqual(j.namespace,'ns')
-        self.assertEqual(j.version,'2')
-        self.assertEqual(j.node_label,'label')
-        j = Job(Transformation('myxform'))
-        self.assertEqual(j.name,'myxform')
-        j = Job(Transformation('myxform',version="1"),version="2")
-        self.assertEqual(j.version,"2")
-        j = Job(Transformation('myxform',namespace="ns1"),namespace="ns2")
-        self.assertEqual(j.namespace,"ns2")
->>>>>>> 9a64c674
     def testStd(self):
         """Should be able to set stdin/out/err using File or string"""
         j = Job("myjob")
