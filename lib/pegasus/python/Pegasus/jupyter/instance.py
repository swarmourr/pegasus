--- conflicted
+++ resolved
@@ -29,10 +29,6 @@
 from Pegasus.init import *
 
 from future import standard_library
-<<<<<<< HEAD
-=======
-
->>>>>>> 3e49f949
 standard_library.install_aliases()
 
 __author__ = 'Rafael Ferreira da Silva'
@@ -48,7 +44,6 @@
 
 class Instance:
     def __init__(
-<<<<<<< HEAD
         self,
         dax=None,
         sites_catalog=None,
@@ -56,15 +51,6 @@
         transformation_catalog=None,
         workflow_dir=None,
         input_dir=None
-=======
-            self,
-            dax=None,
-            sites_catalog=None,
-            replica_catalog=None,
-            transformation_catalog=None,
-            workflow_dir=None,
-            input_dir=None
->>>>>>> 3e49f949
     ):
         """
         Create an object of the Instance class to run a Pegasus workflow.
@@ -95,23 +81,16 @@
         }
 
     def tutorial(
-<<<<<<< HEAD
         self,
         env=TutorialEnv.LOCAL_MACHINE,
         example=TutorialExample.SPLIT,
         workflow_dir=None
-=======
-            self,
-            env=TutorialEnv.LOCAL_MACHINE,
-            example=TutorialExample.SPLIT,
-            workflow_dir=None
->>>>>>> 3e49f949
     ):
         """
         Generate a Pegasus tutorial workflow.
         :param env: Execution environment (e.g., TutorialEnv.LOCAL_MACHINE)
         :param example: Example tutorial worklfow (e.g., TutorialExample.SPLIT)
-        :param workflow_dir: Name of the folder where the workflow will be generated
+        :param workflow_dir: Name of the folder where the workflow will be generated 
         """
         if not env:
             raise Exception(
@@ -192,25 +171,17 @@
         self._properties[key] = value
 
     def run(
-<<<<<<< HEAD
         self, submit=True, cleanup=Cleanup.INPLACE, site='local', force=False
-=======
-            self, submit=True, cleanup=Cleanup.INPLACE, site='local', force=False
->>>>>>> 3e49f949
     ):
         """
         The main method, which is used to run a Pegasus workflow.
         :param submit: Plan and submit the executable workflow generated (default: True)
         :param cleanup: The cleanup strategy to use (default: Cleanup.INPLACE)
-        :param site: The sitename of the workflow
+        :param site: The sitename of the workflow 
         :param force: Skip reduction of the workflow, resulting in build style dag (default: False)
         """
         if not self._is_tutorial and (
-<<<<<<< HEAD
             not self.dax or not isinstance(self.dax, ADAG)
-=======
-                not self.dax or not isinstance(self.dax, ADAG)
->>>>>>> 3e49f949
         ):
             raise Exception('Invalid DAX object')
 
@@ -287,18 +258,6 @@
         if submit:
             cmd.append('--submit')
 
-<<<<<<< HEAD
-            # plan the workflow
-            out, err = subprocess.Popen(
-                ' '.join(cmd),
-                stdout=subprocess.PIPE,
-                stderr=subprocess.PIPE,
-                shell=True,
-                cwd=self.base_dir
-            ).communicate()
-            if err:
-                raise Exception(err)
-=======
         # plan the workflow
         out, err = subprocess.Popen(
             ' '.join(cmd),
@@ -309,7 +268,6 @@
         ).communicate()
         if err:
             raise Exception(err)
->>>>>>> 3e49f949
 
         for line in out.decode('utf8').split('\n'):
             if 'pegasus-run' in line:
@@ -318,29 +276,18 @@
                       'Please, use the ```submit()``` method to start the workflow execution.\n\n'
                       '\x1b[1;34mPegasus submit dir: %s\x1b[0m' % self.submit_dir)
 
-<<<<<<< HEAD
-                    break
-                elif 'pegasus-status -l' in line:
-                    self.submit_dir = line.split('pegasus-status -l')[1
-                                                                      ].strip()
-                    print('The pegasus workflow has been successfully planned and started to run.\n' \
-                          'Please, use the status() method to follow the progress of the workflow execution.\n\n'
-                          '\x1b[1;34mPegasus submit dir: %s\x1b[0m' % self.submit_dir)
-                    break
-=======
                 break
             elif 'pegasus-status -l' in line:
                 self.submit_dir = line.split('pegasus-status -l')[1
-                ].strip()
+                                                                  ].strip()
                 print('The pegasus workflow has been successfully planned and started to run.\n' \
                       'Please, use the status() method to follow the progress of the workflow execution.\n\n'
                       '\x1b[1;34mPegasus submit dir: %s\x1b[0m' % self.submit_dir)
                 break
->>>>>>> 3e49f949
 
     def submit(self):
         """
-        Run the workflow in case it has only been planned.
+        Run the workflow in case it has only been planned. 
         """
         if self._submit:
             raise Exception('The workfow execution has already been started.')
@@ -411,21 +358,13 @@
                     break
 
             if not loop or 'Success' in out.decode(
-<<<<<<< HEAD
                 'utf8'
-=======
-                    'utf8'
->>>>>>> 3e49f949
             ) or 'Failure' in out.decode('utf8'):
                 break
             time.sleep(delay)
 
     def statistics(
-<<<<<<< HEAD
         self, workflow=False, jobs=False, breakdown=False, time=False
-=======
-            self, workflow=False, jobs=False, breakdown=False, time=False
->>>>>>> 3e49f949
     ):
         """
         Print the workflow statistics.
@@ -503,11 +442,7 @@
             return self.wf_image_exe
 
         if not self._is_tutorial and (
-<<<<<<< HEAD
             not self.dax or not isinstance(self.dax, ADAG)
-=======
-                not self.dax or not isinstance(self.dax, ADAG)
->>>>>>> 3e49f949
         ):
             raise Exception('Invalid DAX object')
 
